--- conflicted
+++ resolved
@@ -38,22 +38,16 @@
     "volcengine",
     "pillow",
     "imagehash",
-<<<<<<< HEAD
-    "pypdfium2>=4.30.0",
-    "python-docx>=1.0.0",
-    "python-multipart"
-=======
     "google-generativeai",
     "python-dotenv",
     "sqlalchemy>=2.0",
     "alembic>=1.13",
     "prometheus_client>=0.20",
->>>>>>> 6ee0d28c
 ]
 
 [project.optional-dependencies]
 dev = [
-    "black>=24.8.0",
+    "black>=24.0.0",
     "isort>=5.13.0",
     "pre-commit>=3.6.0",
 ]
