<div align="center">

<picture>
  <img alt="MineContext" src="src/MineContext-Banner.svg" width="100%" height="auto">
</picture>

<<<<<<< HEAD
### MineContext: Create with Context, Clarity from Chaos
=======
### MineContext：Create with Context, Clarity from Chaos
>>>>>>> bf3f4e7a

An open-source, proactive context-aware AI partner, dedicated to bringing clarity and efficiency to your work, study and creation.

[中文](README_zh.md) / English

<a href="https://bytedance.larkoffice.com/wiki/Hn6ewRnAwiSro7kkH6Sc1DMFnng">Community Best Practice</a> · <a href="https://github.com/volcengine/MineContext/issues">Report Issues</a> · <a href="https://bytedance.larkoffice.com/share/base/form/shrcnPAjJtlufuhBZGegll41NOh">Feedback</a>

[![][release-shield]][release-link]
[![][github-stars-shield]][github-stars-link]
[![][github-issues-shield]][github-issues-shield-link]
[![][github-contributors-shield]][github-contributors-link]
[![][license-shield]][license-shield-link]  
[![][last-commit-shield]][last-commit-shield-link]
[![][wechat-shield]][wechat-shield-link]

<a href="https://trendshift.io/repositories/15157" target="_blank"><img src="https://trendshift.io/api/badge/repositories/15157" alt="volcengine%2FMineContext | Trendshift" style="width: 250px; height: 55px;" width="250" height="55"/></a>

👋 Join our [WeChat / Lark / Red Note Group](https://bytedance.larkoffice.com/wiki/Hg6VwrxnTiXtWUkgHexcFTqrnpg)

🌍 Join our [Discord Group](https://discord.gg/tGj7RQ3nUR)

<a href="https://github.com/volcengine/MineContext/releases/download/0.1.3/MacOS.arm.MineContext-0.1.3.dmg">🖥️ Download for Mac</a> · <a href="https://github.com/volcengine/MineContext/releases/download/0.1.3/Windows.MineContext-0.1.3-setup.exe">💻 Download for Windows</a>

</div>

Table of Contents

- [👋🏻 What is MineContext](#-what-is-minecontext)
- [🚀 Key Features](#-key-features)
- [🔏 Privacy Protection](#-privacy-protection)
  - [Local-First](#local-first)
  - [Local AI model](#local-ai-model)
- [🏁 Quick Start](#-quick-start)
  - [1. Installation](#1-installation)
  - [2. Disable the quarantine attribute](#2-disable-the-quarantine-attribute)
  - [3. Enter Your API Key](#3-enter-your-api-key)
  - [4. Start Recording](#4-start-recording)
  - [5. Forget it](#5-forget-it)
  - [6. Backend Debugging](#6-backend-debugging)
- [🎃 Contribution Guide](#-contribution-guide)
  - [🎨 Frontend Architecture](#-frontend-architecture)
    - [Core Tech Stack](#core-tech-stack)
    - [Core Architecture](#core-architecture)
  - [💻 Frontend Usage](#-frontend-usage)
    - [Build Backend](#build-backend)
    - [Install Dependencies](#install-dependencies)
    - [Development and Debugging](#development-and-debugging)
    - [Application Packaging](#application-packaging)
  - [🏗️ Backend Architecture](#️-backend-architecture)
    - [Core Architecture Components](#core-architecture-components)
    - [Layer Responsibilities](#layer-responsibilities)
  - [🚀 Backend Usage](#-backend-usage)
    - [Installation](#installation)
    - [Configuration](#configuration)
    - [Running the Server](#running-the-server)
- [💎 The Philosophy Behind the Name](#-the-philosophy-behind-the-name)
- [🎯 Target User](#-target-user)
- [🔌 Context-Source](#-context-source)
- [🆚 Comparison with Familiar Application](#-comparison-with-familiar-application)
  - [MineContext vs ChatGPT Pulse](#minecontext-vs-chatgpt-pulse)
  - [MineContext vs Dayflow](#minecontext-vs-dayflow)
- [👥 Community](#-community)
  - [Community and Support](#community-and-support)
- [Star History](#star-history)
- [📃 License](#-license)

<br>

# 👋🏻 What is MineContext

MineContext is a proactive context-aware AI partner. By utilizing screenshots and content comprehension (with future support for multi-source multimodal information including documents, images, videos, code, and external application data), it can see and understand the user's digital world context. Based on an underlying contextual engineering framework, it actively delivers high-quality information such as insights, daily/weekly summaries, to-do lists, and activity records.

![feature.gif](src/feature.gif)

# 🚀 Key Features

MineContext focuses on four key features: effortless collection, intelligent resurfacing, proactive delivery, and a context engineering architecture.

1. 📥 Effortless Collection
   Capable of gathering and processing massive amounts of context. Designed storage management enables extensive collection without adding mental burden.
2. 🚀 Proactive Delivery
   Delivers key information and insights proactively in daily use. It extracts summarized content from your context—such as daily/weekly summaries, tips, and todos—and pushes them directly to your homepage.
3. 💡 Intelligent Resurfacing
   Surfaces relevant and useful context intelligently during creation. Ensures assisted creativity without overwhelming you with information.
4. 🎯 Context Engineering Architecture
   Supports the complete lifecycle of multimodal, multi-source data—from capture, processing, and storage to management, retrieval, and consumption—enabling the generation of six types of intelligent context.

# 🔏 Privacy Protection

## Local-First

MineContext places a high priority on user privacy. By default, all data is stored locally in the following path to ensure your privacy and security.

```
~/Library/Application Support/MineContext/Data
```

## Local AI model

In addition, we support custom model services based on the OpenAI API protocol. You can use fully local models in MineContext, ensuring that any data does not leave your local environment.

# 🏁 Quick Start

## 1. Installation

Click [Github Latest Release](https://github.com/volcengine/MineContext/releases) to Download

![Download APP](src/Download-App.gif)

## 2. Disable the quarantine attribute

Enter the following command in the terminal to disable the quarantine attribute before running the application.

```
sudo xattr -d com.apple.quarantine "/Applications/MineContext.app"
```

![Quarantine](src/Quarantine.gif)

## 3. Enter Your API Key

After the application launches, please follow the prompts to enter your API key. (Note: On the first run, the application needs to install the backend environment, which may take about two minutes).

We currently support services from Doubao, OpenAI, and custom models. This includes any **local models** or **third-party model** services that are compatible with the OpenAI API format.

We recommend using [LMStudio](https://lmstudio.ai/) to run local models. It provides a simple interface and powerful features to help you quickly deploy and manage them.

**Considering both cost and performance, we recommend using the Doubao model.** The Doubao API Key can be generated in the [API Management Interface](https://console.volcengine.com/ark/region:ark+cn-beijing/apiKey).

After obtaining the Doubao API Key, you need to activate two models in the [Model Activation Management Interface](https://console.volcengine.com/ark/region:ark+cn-beijing/model): the Visual Language Model and the Embedding Model.

- Visual Language Model: Doubao-Seed-1.6-flash
  ![doubao-vlm-model](src/doubao-vlm-model.png)

- Embedding Model: Doubao-embedding-large
  ![doubao-emb-model](src/doubao-emb-model.png)

The following is the filling process after obtaining the API Key:

![Enter API Key](src/Enter-API-Key.gif)

## 4. Start Recording

Enter [Screen Monitor] to enable the system permissions for screen sharing. After completing the setup, you need to restart the application for the changes to take effect.
![Enable-Permissions](src/Enable-Permissions.gif)

After restarting the application, please first set your screen sharing area in [Settings], then click [Start Recording] to begin taking screenshots.
![Screen-Settings](src/Screen-Settings.gif)

## 5. Forget it

After starting the recording, your context will gradually be collected. It will take some time to generate value. So, forget about it and focus on other tasks with peace of mind. MineContext will generate to-dos, prompts, summaries, and activities for you in the background. Of course, you can also engage in proactive Q&A through [Chat with AI].
Of course, here is the English translation of the provided text:

## 6. Backend Debugging

MineContext supports backend debugging, which can be accessed at `http://localhost:1733`.

1.View Token Consumption and Usage
![后台调试1](src/backend-web-1.png)

2.Configure Interval for Automated Tasks
![后台调试2](src/backend-web-2.png)

3.Adjust System Prompt for Automated Tasks
![后台调试3](src/backend-web-3.png)

# 🎃 Contribution Guide

## 🎨 Frontend Architecture

The MineContext frontend is a cross-platform desktop application built with Electron, React, and TypeScript, providing a modular, maintainable, and high-performance foundation for desktop development.

### Core Tech Stack

| Technology   | Description                                                                               |
| ------------ | ----------------------------------------------------------------------------------------- |
| Electron     | Allows for the development of cross-platform desktop applications using web technologies. |
| React        | A component-based UI library for building dynamic user interfaces.                        |
| TypeScript   | Provides static type checking to enhance code maintainability.                            |
| Vite         | A modern frontend build tool optimized for Electron.                                      |
| Tailwind CSS | A utility-first CSS framework for rapid and consistent UI styling.                        |
| pnpm         | A fast and efficient package manager suitable for monorepo projects.                      |

### Core Architecture

The project follows a standard Electron architectural design, clearly separating the code for the main process, preload scripts, and renderer process to ensure security and maintainability.

```
frontend/
├── src/
│ ├── main/     # Electron main process (window management, lifecycle, IPC)
│ ├── preload/  # Preload script, securely bridging Node APIs and the renderer process
│ └── renderer/ # React frontend interface (renderer process)
│
├── packages/
│ └── shared/   # Common utilities, IPC channels, logging, and constant definitions
│
├── build/      # Build resources (icons, platform configurations)
├── dist/       # Build artifacts generated by electron-builder
├── externals/  # External dependencies (Python scripts, binaries, etc.)
├── resources/  # Static assets (icons, templates, images)
└── scripts/    # Development and build helper scripts
```

1.  **Main Process (`src/main/`) is responsible for:**

    - Managing application windows
    - Handling lifecycle events (startup, quit, activate)
    - Establishing secure IPC communication
    - Integrating with backend services (Python and system APIs)

2.  **Preload Script (`src/preload/`) is responsible for:**

    - Securely exposing Node.js APIs to the renderer process
    - Handling IPC communication with the main process
    - Implementing cross-process resource access

3.  **Renderer Process (`src/renderer/`) is responsible for:**

    - Implementing the user interface with React
    - Managing global state with Jotai and Redux
    - Utilizing an efficient styling system based on Tailwind CSS
    - Implementing dynamic loading and performance optimization mechanisms

4.  **Build and Packaging are responsible for:**

    - `electron-vite.config.ts` — Configures the build logic for both the main and renderer processes (aliases, plugins, etc.).
    - `electron-builder.yml` — Defines packaging and distribution configurations for Windows, macOS, and Linux.

## 💻 Frontend Usage

### Build Backend

Before starting frontend development, you need to build the backend first:

```bash
uv sync
source .venv/bin/activate
./build.sh
```

### Install Dependencies

Due to package version issues, using a domestic PyPI mirror is not currently supported. Please run the following command to ensure you are using the original PyPI source:

```bash
pip config unset global.index-url
cd frontend
pnpm install
```

### Development and Debugging

During local development, it is normal for the screen capture area selection to be slow. Please wait, as this issue does not exist in the packaged application.

```bash
pnpm dev
```

### Application Packaging

To build APP for macOS:

```bash
pnpm build:mac
# Data Path
# ～/Library/Application\ Support/MineContext
```

The executable files generated by the packaging process will be stored in the `MineContext/frontend/dist` directory.

## 🏗️ Backend Architecture

MineContext adopts a modular, layered architecture design with clear separation of concerns and well-defined responsibilities for each component.

### Core Architecture Components

```
opencontext/
├── server/             # Web server and API layer
├── managers/           # Business logic managers
├── context_capture/    # Context acquisition modules
├── context_processing/ # Context processing pipeline
├── context_consumption/# Context consumption and generation
├── storage/            # Multi-backend storage layer
├── llm/               # LLM integration layer
├── tools/             # Tool system
└── monitoring/        # System monitoring
```

### Layer Responsibilities

1. **Server Layer** (`server/`)

   - FastAPI-based RESTful API
   - WebSocket support for real-time communication
   - Static file serving and template rendering

2. **Manager Layer** (`managers/`)

   - `CaptureManager`: Manages all context capture sources
   - `ProcessorManager`: Coordinates context processing pipeline
   - `ConsumptionManager`: Handles context consumption and generation
   - `EventManager`: Event-driven system coordination

3. **Context Capture Layer** (`context_capture/`)

   - Screenshot monitoring
   - Document monitoring
   - Extensible capture interface for future sources

4. **Processing Layer** (`context_processing/`)

   - Document chunking strategies
   - Entity extraction and normalization
   - Context merging and deduplication
   - Multi-modal content processing (text, images)

5. **Storage Layer** (`storage/`)

   - Multi-backend support (SQLite, ChromaDB)
   - Vector storage for similarity search
   - Unified storage interface

6. **LLM Integration** (`llm/`)

   - Support for multiple LLM providers (OpenAI, Doubao)
   - VLM (Vision-Language Model) integration
   - Embedding generation services

## 🚀 Backend Usage

### Installation

We recommend using [uv](https://docs.astral.sh/uv/) for fast and reliable package management:

```bash
# Clone repository
git clone https://github.com/volcengine/MineContext.git
cd MineContext

# Install uv (if not already installed)
curl -LsSf https://astral.sh/uv/install.sh | sh

# Sync dependencies (automatically creates virtual environment)
uv sync
```

### Configuration

1. **Basic Configuration** (`config/config.yaml`):

```yaml
server:
  host: 127.0.0.1
  port: 8765
  debug: false

embedding_model:
  provider: doubao # options: openai, doubao
  api_key: your-api-key
  model: doubao-embedding-large-text-240915

vlm_model:
  provider: doubao # options: openai, doubao
  api_key: your-api-key
  model: doubao-seed-1-6-flash-250828

capture:
  enabled: true
  screenshot:
    enabled: true # enable screenshot capture
    capture_interval: 5 # capture interval in seconds
```

2. **Prompt Templates** (`config/prompts_*.yaml`):
   - `prompts_en.yaml`: English prompt templates
   - `prompts_zh.yaml`: Chinese prompt templates

### Running the Server

```bash
# Start with default configuration
uv run opencontext start

# Start with custom config
uv run opencontext start --config /path/to/config.yaml

# Start with custom port (useful for avoiding conflicts)
uv run opencontext start --port 1733
```

**Available Options:**

- `--config`: Path to configuration file
- `--host`: Host address (default: from config or `localhost`)
- `--port`: Port number (default: from config or `1733`)

**Priority**: Command-line arguments > Config file > Default values

Alternatively, you can activate the virtual environment manually:

```bash
source .venv/bin/activate  # On Windows: .venv\Scripts\activate
pip install -e .
opencontext start --port 1733
```

# 💎 The Philosophy Behind the Name

The naming of MineContext also reflects the team's ingenuity. It signifies both "my context" and "mining context." It draws inspiration from the core philosophy of Minecraft—openness, creativity, and exploration.

If vast amounts of context are like scattered "blocks," then MineContext provides a "world" where you can freely build, combine, and create. Users can reimagine and create new content based on the collected massive context and generate high-quality information.

# 🎯 Target User

| Target User Category | Specific Roles/Identities          | Core Needs/Pain Points                                                                                   |
| -------------------- | ---------------------------------- | -------------------------------------------------------------------------------------------------------- |
| Knowledge Workers    | Researchers, Analysts              | Navigating vast amounts of information, improving information processing and analysis efficiency         |
| Content Creators     | Writers, Bloggers                  | Craving endless inspiration, optimizing content creation workflows                                       |
| Lifelong Learners    | Students, Researchers              | Building systematic knowledge systems, efficiently managing and connecting learning materials            |
| Project Managers     | Product Managers, Project Managers | Integrating multi-source information and data, ensuring project alignment and decision-making efficiency |

# 🔌 Context-Source

We will prioritize the expansion of Context Sources according to the following plan, and we warmly welcome everyone to actively contribute code to our efforts.

- P0: Digital life and public information loop (PC screen capture and link upload)
- P1: Personal text context loop (file upload, file tracking)
- P2: AI and common office context loop (MCP, meeting notes)
- P3: High-quality information acquisition loop (DeepResearch and RSS)
- P4: Personal deep context loop (WeChat, QQ chat data acquisition, mobile screenshots)
- P5: Physical world context loop (smart wearable synchronization, smart glasses synchronization)

| Context Capture Capability   | Context Source                            | Priority | Completion Status |
| :--------------------------- | :---------------------------------------- | :------- | :---------------- |
| Screen Screenshot            | User PC Information                       | P0       | ✅                |
| Note Editing                 | Application Internal Creation Information | P0       | ✅                |
| Link Upload                  | Internet Information                      | P0       |                   |
| File Upload                  | Structured Documents                      | P1       |                   |
| File Upload                  | Unstructured Documents                    | P1       |                   |
| File Upload                  | Images                                    | P1       |                   |
| File Upload                  | Audio                                     | P4       |                   |
| File Upload                  | Video                                     | P4       |                   |
| File Upload                  | Code                                      | P4       |                   |
| Browser Extension            | AI Conversation Records                   | P2       |                   |
| Browser Extension            | Refined Internet Information              | P5       |                   |
| Meeting Records              | Meeting Information                       | P2       |                   |
| RSS                          | Consultation Information                  | P3       |                   |
| Deep Research                | High-Quality Research Analysis            | P3       |                   |
| Application MCP/API          | Payment Records                           | P4       |                   |
| Application MCP/API          | Research Papers                           | P3       |                   |
| Application MCP/API          | News                                      | P4       |                   |
| Application MCP/API          | Emails                                    | P4       |                   |
| Application MCP/API          | Notion                                    | P2       |                   |
| Application MCP/API          | Obsidian                                  | P2       |                   |
| Application MCP/API          | Slack                                     | P4       |                   |
| Application MCP/API          | Jira                                      | P4       |                   |
| Application MCP/API          | Figma                                     | P2       |                   |
| Application MCP/API          | Linear                                    | P4       |                   |
| Application MCP/API          | Todoist                                   | P4       |                   |
| Memory Bank Migration Import | User Memory                               | P4       |                   |
| WeChat Data Capture          | WeChat Chat History                       | P4       |                   |
| QQ Data Capture              | QQ Chat History                           | P4       |                   |
| Mobile Screenshot Monitor    | User Mobile End Information               | P4       |                   |
| Smart Glasses Data Sync      | Physical World Interaction Records        | P5       |                   |
| Smart Bracelet Data Sync     | Physiological Data                        | P5       |                   |

# 🆚 Comparison with Familiar Application

## MineContext vs ChatGPT Pulse

- 🖥️ Comprehensive Digital Context:
  MineContext captures your entire digital workflow by reading from screen screenshots, providing a rich, visual context of your daily activities and applications. ChatGPT Pulse, in contrast, is limited to the context of a single text-based conversation.
- 🔒 Local-First Data & Privacy:
  Your data is processed and stored entirely on your local device, ensuring complete privacy and security without relying on cloud servers. ChatGPT Pulse requires data to be sent to and stored on OpenAI's servers.
- 🚀 Proactive & Diverse Insights:
  MineContext delivers a wider variety of intelligent, auto-generated content—including daily summaries, actionable todos, and activity reports—not just simple tips. ChatGPT Pulse primarily offers reactive assistance within the chat interface.
- 🔧 Open Source & Customizable:
  As an open-source project, MineContext allows developers to freely inspect, modify, and build upon the codebase for complete customization. ChatGPT Pulse is a closed, proprietary product with no option for modification.
- 💰 Cost-Effective API Usage:
  MineContext avoids the need for a costly $200/month Pro subscription by allowing you to use your own API key, giving you full control over your spending. ChatGPT Pulse's advanced features are locked behind its expensive premium tier.

## MineContext vs Dayflow

- 💡 Richer, Proactive Insights:
  ineContext delivers a more diverse range of automated, intelligent content—including concise summaries, actionable todos, and contextual tips—going beyond basic activity tracking. DayFlow primarily focuses on logging user activity.
- 🧠 Context-Aware Q&A & Creation:
  MineContext enables you to ask questions and generate new content based on your captured context, unlocking wider application scenarios like content drafting and project planning. DayFlow is limited to passive activity recording and review.
- ✨ Superior Activity Generation & Experience:
  MineContext produces activity records with greater clarity and detail, featuring a more intuitive and interactive dashboard for a seamless user experience. DayFlow's activity logs are more basic with limited interactivity.

<br>

# 👥 Community

## Community and Support

- [GitHub Issues](https://github.com/volcengine/MineContext/issues): Errors and issues encountered while using MineContext.
- [Email Support](mailto:minecontext@bytedance.com): Feedback and questions about using MineContext.
- <a href="https://bytedance.larkoffice.com/wiki/Hg6VwrxnTiXtWUkgHexcFTqrnpg">WeChat Group</a>: Discuss SwanLab usage and share the latest AI technologies.

# Star History

[![Star History Chart](https://api.star-history.com/svg?repos=volcengine/MineContext&type=Timeline)](https://www.star-history.com/#volcengine/MineContext&Timeline)

# 📃 License

This repository is licensed under the Apache 2.0 License.

<!-- link -->

[release-shield]: https://img.shields.io/github/v/release/volcengine/MineContext?color=369eff&labelColor=black&logo=github&style=flat-square
[release-link]: https://github.com/volcengine/MineContext/releases
[license-shield]: https://img.shields.io/badge/license-apache%202.0-white?labelColor=black&style=flat-square
[license-shield-link]: https://github.com/volcengine/MineContext/blob/main/LICENSE
[last-commit-shield]: https://img.shields.io/github/last-commit/volcengine/MineContext?color=c4f042&labelColor=black&style=flat-square
[last-commit-shield-link]: https://github.com/volcengine/MineContext/commits/main
[wechat-shield]: https://img.shields.io/badge/WeChat-微信-4cb55e?labelColor=black&style=flat-square
[wechat-shield-link]: https://bytedance.larkoffice.com/wiki/Hg6VwrxnTiXtWUkgHexcFTqrnpg
[github-stars-shield]: https://img.shields.io/github/stars/volcengine/MineContext?labelColor&style=flat-square&color=ffcb47
[github-stars-link]: https://github.com/volcengine/MineContext
[github-issues-shield]: https://img.shields.io/github/issues/volcengine/MineContext?labelColor=black&style=flat-square&color=ff80eb
[github-issues-shield-link]: https://github.com/volcengine/MineContext/issues
[github-contributors-shield]: https://img.shields.io/github/contributors/volcengine/MineContext?color=c4f042&labelColor=black&style=flat-square
[github-contributors-link]: https://github.com/volcengine/MineContext/graphs/contributors<|MERGE_RESOLUTION|>--- conflicted
+++ resolved
@@ -4,11 +4,7 @@
   <img alt="MineContext" src="src/MineContext-Banner.svg" width="100%" height="auto">
 </picture>
 
-<<<<<<< HEAD
 ### MineContext: Create with Context, Clarity from Chaos
-=======
-### MineContext：Create with Context, Clarity from Chaos
->>>>>>> bf3f4e7a
 
 An open-source, proactive context-aware AI partner, dedicated to bringing clarity and efficiency to your work, study and creation.
 
