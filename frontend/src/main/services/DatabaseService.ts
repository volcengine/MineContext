--- conflicted
+++ resolved
@@ -188,276 +188,6 @@
   //   logger.info('✅ Tips table created successfully')
   // }
 
-<<<<<<< HEAD
-  // Query all Vaults (excluding deleted ones)
-  public getVaults(type: string = 'vaults'): Vault[] {
-    try {
-      this.ensureInitialized()
-      const stmt = this.db!.prepare(`SELECT * FROM vaults WHERE is_deleted = 0 AND document_type = ? ORDER BY id DESC`)
-      const rows = stmt.all(type) as Vault[]
-      console.log(`📊 Found ${rows.length} ${type}`)
-      return rows
-    } catch (error) {
-      console.error('❌ Failed to query Vaults:', error)
-      throw error
-    }
-  }
-
-  // Query Vault by ID
-  public getVaultById(id: number): Vault | undefined {
-    try {
-      this.ensureInitialized()
-      const stmt = this.db!.prepare('SELECT * FROM vaults WHERE id = ? AND is_deleted = 0')
-      const row = stmt.get(id) as Vault | undefined
-      console.log(`📋 Querying Vault by ID: ${id}`, row ? '✅ Found' : '❌ Not found')
-      return row
-    } catch (error) {
-      console.error('❌ Failed to query Vault by ID:', error)
-      throw error
-    }
-  }
-
-  // Query Vaults by parent ID
-  public getVaultsByParentId(parentId: number | null): Vault[] {
-    try {
-      this.ensureInitialized()
-      const stmt = this.db!.prepare('SELECT * FROM vaults WHERE parent_id = ? AND is_deleted = 0 ORDER BY id DESC')
-      const rows = stmt.all(parentId) as Vault[]
-      console.log(`📊 Found ${rows.length} Vaults by parent ID`)
-      return rows
-    } catch (error) {
-      console.error('❌ Failed to query Vaults by parent ID:', error)
-      throw error
-    }
-  }
-
-  // Query folders
-  public getFolders(): Vault[] {
-    try {
-      this.ensureInitialized()
-      const stmt = this.db!.prepare('SELECT * FROM vaults WHERE is_folder = 1 AND is_deleted = 0 ORDER BY id DESC')
-      const rows = stmt.all() as Vault[]
-      console.log(`📁 Found ${rows.length} folders`)
-      return rows
-    } catch (error) {
-      console.error('❌ Failed to query folders:', error)
-      throw error
-    }
-  }
-
-  public getVaultByTitle(title: string): Vault[] {
-    try {
-      this.ensureInitialized()
-      const stmt = this.db!.prepare('SELECT * FROM vaults WHERE title = ? AND is_deleted = 0')
-      const rows = stmt.all([title]) as Vault[]
-      console.log(`📋 Querying Vault by title: ${title}`, rows ? `✅ Found ${rows.length}` : '❌ Not found')
-      return rows
-    } catch (error) {
-      console.error('❌ Failed to query Vault by title:', error)
-      throw error
-    }
-  }
-
-  // Insert a Vault
-  public insertVault(vault: Vault): { id: number } {
-    try {
-      this.ensureInitialized()
-      const title = vault.title || ''
-      const summary = vault.summary || ''
-      const tags = vault.tags || ''
-      const parent_id = vault.parent_id || null
-      const is_folder = vault.is_folder || 0
-      const sort_order = vault.sort_order || 0
-
-      const stmt = this.db!.prepare(
-        'INSERT INTO vaults (title, content, summary, tags, parent_id, is_folder, is_deleted, created_at, updated_at, sort_order) VALUES (?, ?, ?, ?, ?, ?, ?, ?, ?, ?)'
-      )
-
-      const now = new Date()
-      const result = stmt.run(
-        title,
-        vault.content,
-        summary,
-        tags,
-        parent_id,
-        is_folder,
-        0,
-        toSqliteDatetime(now),
-        toSqliteDatetime(now),
-        sort_order
-      )
-
-      console.log('✅ Vault inserted successfully:', result.lastInsertRowid)
-      return { id: result.lastInsertRowid as number }
-    } catch (error) {
-      console.error('❌ Failed to insert Vault:', error)
-      throw error
-    }
-  }
-
-  // Update a Vault
-  public updateVaultById(id: number, vault: Partial<Vault>): { changes: number } {
-    try {
-      this.ensureInitialized()
-      // Check if the Vault exists
-      const existingVault = this.getVaultById(id)
-      if (!existingVault) {
-        throw new Error(`Vault with ID ${id} not found`)
-      }
-
-      // Find the changed fields
-      const changedFields: string[] = []
-      const values: any[] = []
-
-      const fieldMapping = {
-        title: vault.title !== undefined && vault.title !== existingVault.title,
-        content: vault.content !== undefined && vault.content !== existingVault.content,
-        summary: vault.summary !== undefined && vault.summary !== existingVault.summary,
-        tags: vault.tags !== undefined && vault.tags !== existingVault.tags,
-        parent_id: vault.parent_id !== undefined && vault.parent_id !== existingVault.parent_id,
-        is_folder: vault.is_folder !== undefined && vault.is_folder !== existingVault.is_folder,
-        is_deleted: vault.is_deleted !== undefined && vault.is_deleted !== existingVault.is_deleted,
-        created_at: vault.created_at !== undefined && vault.created_at !== existingVault.created_at,
-        updated_at: vault.updated_at !== undefined && vault.updated_at !== existingVault.updated_at
-      }
-
-      // Build the update statement
-      Object.entries(fieldMapping).forEach(([field, hasChanged]) => {
-        if (hasChanged) {
-          changedFields.push(field)
-          values.push(vault[field as keyof Vault])
-        }
-      })
-
-      // If there are no changed fields, return directly
-      if (changedFields.length === 0) {
-        console.log(`ℹ️ No fields to update for Vault ${id}`)
-        return { changes: 0 }
-      }
-
-      // Add the update timestamp
-      changedFields.push('updated_at')
-      values.push(new Date().toISOString())
-
-      // Build the dynamic SQL
-      const setClause = changedFields.map((field) => `${field} = ?`).join(', ')
-      const sql = `UPDATE vaults SET ${setClause} WHERE id = ?`
-      values.push(id)
-
-      const stmt = this.db!.prepare(sql)
-      const result = stmt.run(...values)
-
-      console.log(
-        `✅ Vault updated successfully: ID ${id}, updated fields: ${changedFields.join(', ')}, rows affected: ${result.changes}`
-      )
-      return { changes: result.changes }
-    } catch (error) {
-      console.error('❌ Failed to update Vault:', error)
-      throw error
-    }
-  }
-
-  // Soft delete a Vault (mark as deleted)
-  public softDeleteVaultById(id: number): { changes: number } {
-    try {
-      this.ensureInitialized()
-      // Check if the Vault exists
-      const existingVault = this.getVaultById(id)
-      if (!existingVault) {
-        throw new Error(`Vault with ID ${id} not found`)
-      }
-
-      const stmt = this.db!.prepare('UPDATE vaults SET is_deleted = 1, updated_at = ? WHERE id = ?')
-      const now = new Date().toISOString()
-      const result = stmt.run(now, id)
-
-      console.log(`🗑️ Vault soft deleted successfully: ID ${id}, rows affected: ${result.changes}`)
-      return { changes: result.changes }
-    } catch (error) {
-      console.error('❌ Failed to soft delete Vault:', error)
-      throw error
-    }
-  }
-
-  // Restore a deleted Vault
-  public restoreVaultById(id: number): { changes: number } {
-    try {
-      this.ensureInitialized()
-      const stmt = this.db!.prepare('UPDATE vaults SET is_deleted = 0, updated_at = ? WHERE id = ?')
-      const now = new Date().toISOString()
-      const result = stmt.run(now, id)
-
-      console.log(`♻️ Vault restored successfully: ID ${id}, rows affected: ${result.changes}`)
-      return { changes: result.changes }
-    } catch (error) {
-      console.error('❌ Failed to restore Vault:', error)
-      throw error
-    }
-  }
-
-  // Hard delete a Vault (permanently delete)
-  public hardDeleteVaultById(id: number): { changes: number } {
-    try {
-      this.ensureInitialized()
-      // Check if the Vault exists
-      const existingVault = this.getVaultById(id)
-      if (!existingVault) {
-        throw new Error(`Vault with ID ${id} not found`)
-      }
-
-      const stmt = this.db!.prepare('DELETE FROM vaults WHERE id = ?')
-      const result = stmt.run(id)
-
-      console.log(`💥 Vault permanently deleted successfully: ID ${id}, rows affected: ${result.changes}`)
-      return { changes: result.changes }
-    } catch (error) {
-      console.error('❌ Failed to permanently delete Vault:', error)
-      throw error
-    }
-  }
-
-  // Create a folder
-  public createFolder(title: string, parentId?: number): { id: number } {
-    try {
-      this.ensureInitialized()
-      const stmt = this.db!.prepare(
-        'INSERT INTO vaults (title, content, is_folder, parent_id, is_deleted, created_at, updated_at) VALUES (?, ?, 1, ?, 0, ?, ?)'
-      )
-
-      const now = new Date().toISOString()
-      const result = stmt.run(title, '', parentId || null, now, now)
-
-      console.log('📁 Folder created successfully:', result.lastInsertRowid)
-      return { id: result.lastInsertRowid as number }
-    } catch (error) {
-      console.error('❌ Failed to create folder:', error)
-      throw error
-    }
-  }
-
-  // Delete a Vault
-  public deleteVaultById(id: number): { changes: number } {
-    try {
-      this.ensureInitialized()
-      // Check if the Vault exists
-      const existingVault = this.getVaultById(id)
-      if (!existingVault) {
-        throw new Error(`Vault with ID ${id} not found`)
-      }
-
-      const stmt = this.db!.prepare('DELETE FROM vaults WHERE id = ?')
-      const result = stmt.run(id)
-
-      console.log(`🗑️ Vault deleted successfully: ID ${id}, rows affected: ${result.changes}`)
-      return { changes: result.changes }
-    } catch (error) {
-      console.error('❌ Failed to delete Vault:', error)
-      throw error
-    }
-  }
-
-=======
->>>>>>> 7054f804
   // Get all activities
   public getAllActivities() {
     try {
