// Copyright (c) 2025 Beijing Volcano Engine Technology Co., Ltd.
// SPDX-License-Identifier: Apache-2.0

import fs from 'node:fs'
import { arch } from 'node:os'
import path from 'node:path'

import { getLogger } from '@shared/logger/main'
import Logger from 'electron-log/main'
import { isLinux, isMac, isPortable, isWin } from '@main/constant'
import { MIN_WINDOW_HEIGHT, MIN_WINDOW_WIDTH } from '@shared/config/constant'
import { IpcChannel } from '@shared/IpcChannel'
import { BrowserWindow, dialog, ipcMain, ProxyConfig, session, shell, systemPreferences } from 'electron'
import { Notification } from 'src/renderer/src/types/notification'

import appService from './services/AppService'
import { fileStorage as fileManager } from './services/FileStorage'
// import FileService from './services/FileSystemService'
import { NotificationService } from './services/NotificationService'
import { proxyManager } from './services/ProxyManager'
import storeSyncService from './services/StoreSyncService'
import db from './services/DatabaseService'
import { getBackendPort, getBackendStatus } from './backend'

// 确保数据库已初始化的辅助函数
async function ensureDbInitialized() {
  await db.initialize()
}
import screenshotService from './services/ScreenshotService'
import FileService from './services/FileService'
import { calculateDirectorySize, getResourcePath } from './utils'
import { getCacheDir, getConfigDir, getFilesDir, hasWritePermission, isPathInside, untildify } from './utils/file'
import { updateAppDataConfig } from './utils/init'
import { localStoreService } from './services/LocalStoreService'
import { activityService } from './services/ActivityService'
import { IpcServerPushChannel } from '@shared/ipc-server-push-channel'
import { VaultDocumentType } from '@shared/enums/global-enum'
import { getTrayService } from './index'

const logger = getLogger('IPC')

export function registerIpc(mainWindow: BrowserWindow, app: Electron.App) {
  const notificationService = new NotificationService(mainWindow)

  // Backend 服务相关
  // ipcMain.handle(IpcChannel.Backend_GetPort, () => {
  //   return getBackendPort()
  // })

  // ipcMain.handle(IpcChannel.Backend_GetStatus, () => {
  //   return {
  //     status: getBackendStatus(),
  //     port: getBackendPort(),
  //     timestamp: new Date().toISOString()
  //   }
  // })

  ipcMain.handle(IpcChannel.App_Info, () => ({
    version: app.getVersion(),
    isPackaged: app.isPackaged,
    appPath: app.getAppPath(),
    filesPath: getFilesDir(),
    configPath: getConfigDir(),
    appDataPath: app.getPath('userData'),
    resourcesPath: getResourcePath(),
    logsPath: path.dirname(Logger.transports.file.getFile().path),
    arch: arch(),
    isPortable: isWin && 'PORTABLE_EXECUTABLE_DIR' in process.env,
    installPath: path.dirname(app.getPath('exe'))
  }))

  ipcMain.handle(IpcChannel.App_Proxy, async (_, proxy: string, bypassRules?: string) => {
    let proxyConfig: ProxyConfig

    if (proxy === 'system') {
      // system proxy will use the system filter by themselves
      proxyConfig = { mode: 'system' }
    } else if (proxy) {
      proxyConfig = { mode: 'fixed_servers', proxyRules: proxy, proxyBypassRules: bypassRules }
    } else {
      proxyConfig = { mode: 'direct' }
    }

    await proxyManager.configureProxy(proxyConfig)
  })

  ipcMain.handle(IpcChannel.App_Reload, () => mainWindow.reload())
  ipcMain.handle(IpcChannel.Open_Website, (_, url: string) => shell.openExternal(url))

  // launch on boot
  ipcMain.handle(IpcChannel.App_SetLaunchOnBoot, (_, isLaunchOnBoot: boolean) => {
    appService.setAppLaunchOnBoot(isLaunchOnBoot)
  })

  //only for mac
  if (isMac) {
    ipcMain.handle(IpcChannel.App_MacIsProcessTrusted, (): boolean => {
      return systemPreferences.isTrustedAccessibilityClient(false)
    })

    //return is only the current state, not the new state
    ipcMain.handle(IpcChannel.App_MacRequestProcessTrust, (): boolean => {
      return systemPreferences.isTrustedAccessibilityClient(true)
    })
  }

  // clear cache
  ipcMain.handle(IpcChannel.App_ClearCache, async () => {
    const sessions = [session.defaultSession, session.fromPartition('persist:webview')]

    try {
      await Promise.all(
        sessions.map(async (session) => {
          await session.clearCache()
          await session.clearStorageData({
            storages: ['cookies', 'filesystem', 'shadercache', 'websql', 'serviceworkers', 'cachestorage']
          })
        })
      )
      await fileManager.clearTemp()
      // do not clear logs for now
      // TODO clear logs
      // await fs.writeFileSync(log.transports.file.getFile().path, '')
      return { success: true }
    } catch (error: any) {
      logger.error('Failed to clear cache:', error)
      return { success: false, error: error.message }
    }
  })

  // get cache size
  ipcMain.handle(IpcChannel.App_GetCacheSize, async () => {
    const cachePath = getCacheDir()
    logger.info(`Calculating cache size for path: ${cachePath}`)

    try {
      const sizeInBytes = await calculateDirectorySize(cachePath)
      const sizeInMB = (sizeInBytes / (1024 * 1024)).toFixed(2)
      return `${sizeInMB}`
    } catch (error: any) {
      logger.error(`Failed to calculate cache size for ${cachePath}: ${error.message}`)
      return '0'
    }
  })

  let preventQuitListener: ((event: Electron.Event) => void) | null = null
  ipcMain.handle(IpcChannel.App_SetStopQuitApp, (_, stop: boolean = false, reason: string = '') => {
    if (stop) {
      // Only add listener if not already added
      if (!preventQuitListener) {
        preventQuitListener = (event: Electron.Event) => {
          event.preventDefault()
          notificationService.sendNotification({
            title: reason,
            message: reason
          } as Notification)
        }
        app.on('before-quit', preventQuitListener)
      }
    } else {
      // Remove listener if it exists
      if (preventQuitListener) {
        app.removeListener('before-quit', preventQuitListener)
        preventQuitListener = null
      }
    }
  })

  // Select app data path
  ipcMain.handle(IpcChannel.App_Select, async (_, options: Electron.OpenDialogOptions) => {
    try {
      const { canceled, filePaths } = await dialog.showOpenDialog(options)
      if (canceled || filePaths.length === 0) {
        return null
      }
      return filePaths[0]
    } catch (error: any) {
      logger.error('Failed to select app data path:', error)
      return null
    }
  })

  ipcMain.handle(IpcChannel.App_HasWritePermission, async (_, filePath: string) => {
    const hasPermission = await hasWritePermission(filePath)
    return hasPermission
  })

  ipcMain.handle(IpcChannel.App_ResolvePath, async (_, filePath: string) => {
    return path.resolve(untildify(filePath))
  })

  // Check if a path is inside another path (proper parent-child relationship)
  ipcMain.handle(IpcChannel.App_IsPathInside, async (_, childPath: string, parentPath: string) => {
    return isPathInside(childPath, parentPath)
  })

  // Set app data path
  ipcMain.handle(IpcChannel.App_SetAppDataPath, async (_, filePath: string) => {
    updateAppDataConfig(filePath)
    app.setPath('userData', filePath)
  })

  ipcMain.handle(IpcChannel.App_GetDataPathFromArgs, () => {
    return process.argv
      .slice(1)
      .find((arg) => arg.startsWith('--new-data-path='))
      ?.split('--new-data-path=')[1]
  })

  ipcMain.handle(IpcChannel.App_FlushAppData, () => {
    BrowserWindow.getAllWindows().forEach((w) => {
      w.webContents.session.flushStorageData()
      w.webContents.session.cookies.flushStore()

      w.webContents.session.closeAllConnections()
    })

    session.defaultSession.flushStorageData()
    session.defaultSession.cookies.flushStore()
    session.defaultSession.closeAllConnections()
  })

  ipcMain.handle(IpcChannel.App_IsNotEmptyDir, async (_, path: string) => {
    return fs.readdirSync(path).length > 0
  })

  // Copy user data to new location
  ipcMain.handle(IpcChannel.App_Copy, async (_, oldPath: string, newPath: string, occupiedDirs: string[] = []) => {
    try {
      await fs.promises.cp(oldPath, newPath, {
        recursive: true,
        filter: (src) => {
          if (occupiedDirs.some((dir) => src.startsWith(path.resolve(dir)))) {
            return false
          }
          return true
        }
      })
      return { success: true }
    } catch (error: any) {
      logger.error('Failed to copy user data:', error)
      return { success: false, error: error.message }
    }
  })

  // Relaunch app
  ipcMain.handle(IpcChannel.App_RelaunchApp, (_, options?: Electron.RelaunchOptions) => {
    // Fix for .AppImage
    if (isLinux && process.env.APPIMAGE) {
      logger.info(`Relaunching app with options: ${process.env.APPIMAGE}`, options)
      // On Linux, we need to use the APPIMAGE environment variable to relaunch
      // https://github.com/electron-userland/electron-builder/issues/1727#issuecomment-769896927
      options = options || {}
      options.execPath = process.env.APPIMAGE
      options.args = options.args || []
      options.args.unshift('--appimage-extract-and-run')
    }

    if (isWin && isPortable) {
      options = options || {}
      options.execPath = process.env.PORTABLE_EXECUTABLE_FILE
      options.args = options.args || []
    }

    app.relaunch(options)
    app.exit(0)
  })

  // notification
  ipcMain.handle(IpcChannel.Notification_Send, async (_, notification: Notification) => {
    await notificationService.sendNotification(notification)
  })
  ipcMain.handle(IpcChannel.Notification_OnClick, (_, notification: Notification) => {
    mainWindow.webContents.send(IpcServerPushChannel.NotificationClick, notification)
  })

  // system
  ipcMain.handle(IpcChannel.System_GetDeviceType, () => (isMac ? 'mac' : isWin ? 'windows' : 'linux'))
  ipcMain.handle(IpcChannel.System_GetHostname, () => require('os').hostname())
  ipcMain.handle(IpcChannel.System_ToggleDevTools, (e) => {
    const win = BrowserWindow.fromWebContents(e.sender)
    win && win.webContents.toggleDevTools()
  })

  // 新增 addTask 处理器
  ipcMain.handle(
    IpcChannel.Database_AddTask,
    async (
      _,
      taskData: Partial<{ content?: string; status?: number; start_time?: string; end_time?: string; urgency?: number }>
    ) => {
      await ensureDbInitialized()
      return db.addTask(taskData)
    }
  )

  // tips

  // file
  // ipcMain.handle(IpcChannel.File_Open, fileManager.open.bind(fileManager))
  // ipcMain.handle(IpcChannel.File_OpenPath, fileManager.openPath.bind(fileManager))
  // ipcMain.handle(IpcChannel.File_Select, fileManager.selectFile.bind(fileManager))
  // ipcMain.handle(IpcChannel.File_Upload, fileManager.uploadFile.bind(fileManager))
  // ipcMain.handle(IpcChannel.File_Clear, fileManager.clear.bind(fileManager))
  // ipcMain.handle(IpcChannel.File_Delete, fileManager.deleteFile.bind(fileManager))
  // ipcMain.handle('file:deleteDir', fileManager.deleteDir.bind(fileManager))
  // ipcMain.handle(IpcChannel.File_Get, fileManager.getFile.bind(fileManager))
  // ipcMain.handle(IpcChannel.File_SelectFolder, fileManager.selectFolder.bind(fileManager))
  // ipcMain.handle(IpcChannel.File_CreateTempFile, fileManager.createTempFile.bind(fileManager))
  // ipcMain.handle(IpcChannel.File_Write, fileManager.writeFile.bind(fileManager))
  // ipcMain.handle(IpcChannel.File_WriteWithId, fileManager.writeFileWithId.bind(fileManager))
  // ipcMain.handle(IpcChannel.File_SaveImage, fileManager.saveImage.bind(fileManager))
  // ipcMain.handle(IpcChannel.File_Base64Image, fileManager.base64Image.bind(fileManager))
  // ipcMain.handle(IpcChannel.File_SaveBase64Image, fileManager.saveBase64Image.bind(fileManager))
  // ipcMain.handle(IpcChannel.File_Base64File, fileManager.base64File.bind(fileManager))
  // ipcMain.handle(IpcChannel.File_Download, fileManager.downloadFile.bind(fileManager))
  // ipcMain.handle(IpcChannel.File_Copy, fileManager.copyFile.bind(fileManager))
  // ipcMain.handle(IpcChannel.File_BinaryImage, fileManager.binaryImage.bind(fileManager))
  // ipcMain.handle(
  //   IpcChannel.File_OpenWithRelativePath,
  //   fileManager.openFileWithRelativePath.bind(fileManager)
  // )

  // fs
  // ipcMain.handle(IpcChannel.Fs_Read, FileService.readFile.bind(FileService))

  // open path
  ipcMain.handle(IpcChannel.Open_Path, async (_, path: string) => {
    await shell.openPath(path)
  })

  // window
  ipcMain.handle(IpcChannel.Windows_SetMinimumSize, (_, width: number, height: number) => {
    mainWindow?.setMinimumSize(width, height)
  })

  ipcMain.handle(IpcChannel.Windows_ResetMinimumSize, () => {
    mainWindow?.setMinimumSize(MIN_WINDOW_WIDTH, MIN_WINDOW_HEIGHT)
    const [width, height] = mainWindow?.getSize() ?? [MIN_WINDOW_WIDTH, MIN_WINDOW_HEIGHT]
    if (width < MIN_WINDOW_WIDTH) {
      mainWindow?.setSize(MIN_WINDOW_WIDTH, height)
    }
  })

  ipcMain.handle(IpcChannel.Windows_GetSize, () => {
    const [width, height] = mainWindow?.getSize() ?? [MIN_WINDOW_WIDTH, MIN_WINDOW_HEIGHT]
    return [width, height]
  })

  // store sync
  storeSyncService.registerIpcHandler()

  // Database (better-sqlite3 同步操作)
  // 数据库相关的IPC处理器
  ipcMain.handle(IpcChannel.Database_GetAllVaults, async () => {
    await ensureDbInitialized()
    return db.getVaults()
  })

  ipcMain.handle(IpcChannel.Database_GetVaultsByParentId, async (_, parentId: number) => {
    await ensureDbInitialized()
    return db.getVaultsByParentId(parentId)
  })

  ipcMain.handle(IpcChannel.Database_GetVaultById, async (_, id: number) => {
    await ensureDbInitialized()
    return db.getVaultById(id)
  })

  ipcMain.handle(IpcChannel.Database_GetVaultByTitle, async (_, title: string) => {
    await ensureDbInitialized()
    return db.getVaultByTitle(title)
  })

  ipcMain.handle(IpcChannel.Database_InsertVault, async (_, vault) => {
    await ensureDbInitialized()
    return db.insertVault(vault)
  })

  ipcMain.handle(IpcChannel.Database_UpdateVaultById, async (_, id: number, vault) => {
    await ensureDbInitialized()
    const result = db.updateVaultById(id, vault)
    return result.changes > 0
  })

  ipcMain.handle(IpcChannel.Database_DeleteVaultById, async (_, id: number) => {
    await ensureDbInitialized()
    const result = db.deleteVaultById(id)
    return result.changes > 0
  })

  ipcMain.handle(IpcChannel.Database_GetFolders, async () => {
    await ensureDbInitialized()
    return db.getFolders()
  })

  ipcMain.handle(IpcChannel.Database_CreateFolder, async (_, title: string, parentId?: number) => {
    await ensureDbInitialized()
    return db.createFolder(title, parentId)
  })

  ipcMain.handle(IpcChannel.Database_SoftDeleteVaultById, async (_, id: number) => {
    await ensureDbInitialized()
    return db.softDeleteVaultById(id)
  })

  ipcMain.handle(IpcChannel.Database_HardDeleteVaultById, async (_, id: number) => {
    await ensureDbInitialized()
    return db.hardDeleteVaultById(id)
  })

  ipcMain.handle(IpcChannel.Database_RestoreVaultById, async (_, id: number) => {
    await ensureDbInitialized()
    return db.restoreVaultById(id)
  })

  ipcMain.handle(IpcChannel.Database_GetVaultsByDocumentType, async (_, documentType: VaultDocumentType) => {
    await ensureDbInitialized()
    return db.getVaultsByDocumentType(documentType)
  })

  // activity
  ipcMain.handle(IpcChannel.Database_GetAllActivities, async () => {
    await ensureDbInitialized()
    return db.getAllActivities()
  })
  ipcMain.handle(IpcChannel.Database_GetLatestActivity, async () => {
    console.log('IPC handler "database:get-latest-activity" received arguments:')
    return activityService.getLatestActivity()
  })

  ipcMain.handle(
    IpcChannel.Database_GetNewActivities,
    async (_, startTime: string, endTime: string = '2099-12-31 00:00:00') => {
      await ensureDbInitialized()
      return db.getNewActivities(startTime, endTime)
    }
  )

  // tasks
  ipcMain.handle(
    IpcChannel.Database_GetAllTasks,
    async (_, startTime: string, endTime: string = '2099-12-31 00:00:00') => {
      await ensureDbInitialized()
      return db.getTasks(startTime, endTime)
    }
  )

  ipcMain.handle(
    IpcChannel.Database_UpdateTask,
    async (
      _,
      id: number,
      taskData: Partial<{ content: string; urgency: number; start_time: string; end_time: string }>
    ) => {
      await ensureDbInitialized()
      return db.updateTask(id, taskData)
    }
  )

  ipcMain.handle(IpcChannel.Database_DeleteTask, async (_, id: number) => {
    await ensureDbInitialized()
    return db.deleteTask(id)
  })

  ipcMain.handle(IpcChannel.Database_ToggleTaskStatus, async (_, id: number) => {
    await ensureDbInitialized()
    return db.toggleTaskStatus(id)
  })

  // tips
  ipcMain.handle(IpcChannel.Database_GetAllTips, async () => {
    await ensureDbInitialized()
    return db.getAllTips()
  })

  // Screen Monitor
  ipcMain.handle(IpcChannel.Screen_Monitor_Check_Permissions, () => screenshotService.checkPermissions())
  ipcMain.handle(IpcChannel.Screen_Monitor_Get_Capture_All_Sources, () => screenshotService.getCaptureAllSources())

  ipcMain.handle(IpcChannel.Screen_Monitor_Open_Prefs, () => {
    screenshotService.openPrefs()
  })

  ipcMain.handle(IpcChannel.Screen_Monitor_Take_Screenshot, (_, groupIntervalTime: string, sourceId: string) =>
    screenshotService.takeScreenshot(groupIntervalTime, sourceId)
  )

  ipcMain.handle(IpcChannel.Screen_Monitor_Take_Source_Screenshot, (_, sourceId: string) =>
    screenshotService.takeSourceScreenshot(sourceId)
  )

  ipcMain.handle(IpcChannel.Screen_Monitor_Get_Visible_Sources, () => screenshotService.getVisibleSources())

  ipcMain.handle(IpcChannel.Screen_Monitor_Delete_Screenshot, (_, filePath: string) =>
    screenshotService.deleteScreenshot(filePath)
  )

  ipcMain.handle(IpcChannel.Screen_Monitor_Read_Image_Base64, (_, filePath: string) =>
    screenshotService.readImageAsBase64(filePath)
  )

  ipcMain.handle(IpcChannel.Screen_Monitor_Get_Screenshots_By_Date, (_, date?: string) =>
    screenshotService.getScreenshotsByDate(date)
  )

  ipcMain.handle(IpcChannel.Screen_Monitor_Cleanup_Old_Screenshots, (_, retentionDays?: number) =>
    screenshotService.cleanupOldScreenshots(retentionDays)
  )

  ipcMain.handle(IpcChannel.File_Save, (_, fileName: string, fileData: Uint8Array) =>
    FileService.saveFile(fileName, fileData)
  )

  ipcMain.handle(IpcChannel.File_Read, (_, filePath: string) => FileService.readFile(filePath))

  ipcMain.handle(IpcChannel.File_Copy, (_, srcPath: string) => FileService.copyFile(srcPath))

  ipcMain.handle(IpcChannel.File_Get_All, () => FileService.getFiles())

  // Backend service related
  ipcMain.handle(IpcChannel.Backend_GetPort, () => {
    return getBackendPort()
  })

  ipcMain.handle(IpcChannel.Backend_GetStatus, () => {
    return {
      status: getBackendStatus(),
      port: getBackendPort(),
      timestamp: new Date().toISOString()
    }
  })
  // settings
  ipcMain.handle(IpcChannel.Screen_Monitor_Get_Settings, (_, key: string) => {
    return localStoreService.getSetting(key)
  })

  ipcMain.handle(IpcChannel.Screen_Monitor_Set_Settings, (_, key: string, value: unknown) => {
    return localStoreService.setSetting(key, value)
  })
  ipcMain.handle(IpcChannel.Screen_Monitor_Clear_Settings, (_, key: string) => localStoreService.clearSetting(key))

<<<<<<< HEAD
  // Tray related handlers
  ipcMain.handle(IpcChannel.Tray_UpdateRecordingStatus, (_, isRecording: boolean) => {
    const trayService = getTrayService()
    if (trayService) {
      trayService.updateRecordingStatus(isRecording)
      logger.info(`Tray recording status updated: ${isRecording}`)
    } else {
      logger.warn('Tray service not available')
    }
  })

  ipcMain.handle(IpcChannel.Tray_Show, () => {
    const trayService = getTrayService()
    if (trayService && !trayService.exists()) {
      trayService.create()
      logger.info('Tray shown')
    }
  })

  ipcMain.handle(IpcChannel.Tray_Hide, () => {
    const trayService = getTrayService()
    if (trayService) {
      trayService.destroy()
      logger.info('Tray hidden')
=======
  // Get recording statistics
  ipcMain.handle(IpcChannel.Screen_Monitor_Get_Recording_Stats, async () => {
    try {
      const backendPort = getBackendPort()
      const url = `http://127.0.0.1:${backendPort}/api/monitoring/recording-stats`

      const response = await fetch(url, {
        headers: {
          'X-Auth-Token': 'minecontext_frontend_token'
        }
      })

      if (!response.ok) {
        logger.error(`Failed to get recording stats: HTTP ${response.status}`)
        return null
      }

      const result = await response.json()
      return result.success ? result.data : null
    } catch (error) {
      logger.error('Failed to get recording stats:', error)
      return null
>>>>>>> 3c9bd414
    }
  })
}<|MERGE_RESOLUTION|>--- conflicted
+++ resolved
@@ -540,7 +540,6 @@
   })
   ipcMain.handle(IpcChannel.Screen_Monitor_Clear_Settings, (_, key: string) => localStoreService.clearSetting(key))
 
-<<<<<<< HEAD
   // Tray related handlers
   ipcMain.handle(IpcChannel.Tray_UpdateRecordingStatus, (_, isRecording: boolean) => {
     const trayService = getTrayService()
@@ -565,7 +564,9 @@
     if (trayService) {
       trayService.destroy()
       logger.info('Tray hidden')
-=======
+    }
+  })
+
   // Get recording statistics
   ipcMain.handle(IpcChannel.Screen_Monitor_Get_Recording_Stats, async () => {
     try {
@@ -588,7 +589,6 @@
     } catch (error) {
       logger.error('Failed to get recording stats:', error)
       return null
->>>>>>> 3c9bd414
     }
   })
 }