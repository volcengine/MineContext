--- conflicted
+++ resolved
@@ -35,11 +35,8 @@
 import { activityService } from './services/ActivityService'
 import { IpcServerPushChannel } from '@shared/ipc-server-push-channel'
 import { VaultDocumentType } from '@shared/enums/global-enum'
-<<<<<<< HEAD
 import { getTrayService } from './index'
-=======
 import { type Dayjs } from 'dayjs'
->>>>>>> 7054f804
 
 const logger = getLogger('IPC')
 
