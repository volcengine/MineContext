// Copyright (c) 2025 Beijing Volcano Engine Technology Co., Ltd.
// SPDX-License-Identifier: Apache-2.0

// don't reorder this file, it's used to initialize the app data dir and
// other which should be run before the main process is ready
// eslint-disable-next-line
import './bootstrap'

import '@main/config'

import { app, shell, BrowserWindow, protocol } from 'electron'
import path, { join } from 'path'
import fs from 'fs'
import { electronApp, optimizer, is } from '@electron-toolkit/utils'

import { registerIpc } from './ipc'
import openInspector from './utils/inspector'
import db from './services/DatabaseService'
import screenshotService from './services/ScreenshotService'
import { isDev, isMac } from './constant'
import icon from '../../resources/icon.png?asset'
import { ensureBackendRunning, startBackendInBackground, stopBackendServerSync } from './backend'
import { powerWatcher } from './background/os/Power'
import { initLog } from '@shared/logger/init'
import { getLogger } from '@shared/logger/main'
import { monitor } from '@shared/logger/performance'
import { TrayService } from './services/TrayService'
import { ScreenMonitorTask } from './background/task/screen-monitor-task'
import { autoUpdater } from "electron-updater"
import { IpcChannel } from '@shared/IpcChannel'

initLog()
const logger = getLogger('MainEntry')

autoUpdater.logger = logger

const isPackaged = app.isPackaged
const actuallyDev = isDev && !isPackaged // true

// Save the original console.log
const originalConsoleLog = console.log

// Screenshot cleanup timer
let cleanupIntervalId: NodeJS.Timeout | null = null

// Tray service instance
let trayService: TrayService | null = null

/**
 * Get tray service instance
 */
export function getTrayService(): TrayService | null {
  return trayService
}

/**
 * Start screenshot cleanup scheduled task
 * Runs once per day, cleaning up screenshots older than 15 days
 */
function startScreenshotCleanup() {
  // Clear existing timer if already running
  if (cleanupIntervalId) {
    clearInterval(cleanupIntervalId)
  }

  // Execute cleanup immediately
  performCleanup()

  // Execute cleanup every 24 hours
  const oneDayInMs = 24 * 60 * 60 * 1000
  cleanupIntervalId = setInterval(() => {
    performCleanup()
  }, oneDayInMs)

  logger.info('Screenshot cleanup task started, will run daily')
}

/**
 * Perform cleanup operation
 */
async function performCleanup() {
  try {
    logger.info('Starting screenshot cleanup...')
    const result = await screenshotService.cleanupOldScreenshots(15) // Keep 15 days
    if (result.success) {
      logger.info(
        `Screenshot cleanup completed. Deleted ${result.deletedCount} directories, freed ${((result.deletedSize || 0) / 1024 / 1024).toFixed(2)} MB`
      )
    } else {
      logger.error(`Screenshot cleanup failed: ${result.error}`)
    }
  } catch (error) {
    logger.error('Screenshot cleanup error:', error)
  }
}

/**
 * Stop screenshot cleanup scheduled task
 */
function stopScreenshotCleanup() {
  if (cleanupIntervalId) {
    clearInterval(cleanupIntervalId)
    cleanupIntervalId = null
    logger.info('Screenshot cleanup task stopped')
  }
}

function createWindow() {
  // Create the browser window.
  const mainWindow = new BrowserWindow({
    width: 1180,
    height: 660,
    show: false,
    autoHideMenuBar: true,
    icon,
    // Use frameless window with custom titlebar only on macOS
    ...(isMac
      ? {
          frame: false,
          titleBarStyle: 'hidden',
          trafficLightPosition: { x: 12, y: 12 }
        }
      : {
          // On Windows/Linux, use default frame with window controls
          frame: true
        }),
    webPreferences: {
      preload: join(__dirname, '../preload/index.js'),
      sandbox: false,
      webSecurity: false
    }
  })

  console.log = (...args) => {
    try {
      if (mainWindow && !mainWindow.isDestroyed()) {
        mainWindow.webContents.send('main-log', ...args)
      } else {
        originalConsoleLog(...args)
      }
    } catch (error) {
      originalConsoleLog(...args)
    }
  }

  mainWindow.on('ready-to-show', () => {
    mainWindow.show()

    if (!actuallyDev) {
      ensureBackendRunning(mainWindow).catch((error) => {
        logger.error('Failed to ensure backend is running:', error)
      })
    }
  })

  // Intercept window close event to hide instead of closing
  mainWindow.on('close', (event) => {
    if (!(app as any).isQuitting) {
      event.preventDefault()
      mainWindow.hide()
      logger.info('Window hidden instead of closed')
    }
  })

  mainWindow.webContents.setWindowOpenHandler((details) => {
    shell.openExternal(details.url)
    return { action: 'deny' }
  })

  // HMR for renderer base on electron-vite cli.
  // Load the remote URL for development or the local html file for production.
  if (is.dev && process.env['ELECTRON_RENDERER_URL']) {
    mainWindow.loadURL(process.env['ELECTRON_RENDERER_URL'])
  } else {
    mainWindow.loadFile(join(__dirname, '../renderer/index.html'))
  }
  return mainWindow
}

// This method will be called when Electron has finished
// initialization and is ready to create browser windows.
// Some APIs can only be used after this event occurs.
let server: any
const task = new ScreenMonitorTask()
app.whenReady().then(() => {
  logger.info('app_started', { argv: process.argv, version: app.getVersion() })
  monitor.start(5000)
  protocol.registerBufferProtocol('vikingdb', (request, callback) => {
    try {
      let filePath = request.url.replace('vikingdb://', '')
      filePath = decodeURIComponent(filePath)

      const fullPath = path.resolve(filePath)

      console.log('Reading file:', fullPath)

      if (fs.existsSync(fullPath)) {
        const data = fs.readFileSync(fullPath)
        const extension = path.extname(fullPath).toLowerCase()

        // Set MIME type based on file extension
        let mimeType = 'application/octet-stream'
        if (extension === '.png') mimeType = 'image/png'
        else if (extension === '.jpg' || extension === '.jpeg') mimeType = 'image/jpeg'
        else if (extension === '.gif') mimeType = 'image/gif'
        else if (extension === '.svg') mimeType = 'image/svg+xml'

        callback({
          mimeType: mimeType,
          data: data
        })
      } else {
        callback({ error: -6 })
      }
    } catch (error) {
      console.error('Error reading file:', error)
      callback({ error: -2 })
    }
  })

  // Set app user model id for windows
  electronApp.setAppUserModelId('com.vikingdb.desktop')

  // Default open or close DevTools by F12 in development
  // and ignore CommandOrControl + R in production.
  // see https://github.com/alex8088/electron-toolkit/tree/master/packages/utils

  app.on('browser-window-created', (_, window) => {
    optimizer.watchWindowShortcuts(window)

    // Automatically open DevTools in development environment

    if (isDev) {
      window.webContents.openDevTools()
      console.log('DevTools opened automatically in development mode')
    }
  })

  const mainWindow = createWindow()
  openInspector(mainWindow)
  powerWatcher.run()
  startBackendInBackground(mainWindow)

  // Initialize tray service
  trayService = new TrayService(mainWindow)
  trayService.create()
  logger.info('Tray service initialized')

  // Start screenshot cleanup scheduled task
  startScreenshotCleanup()
  task.init()

  app.on('activate', function () {
    // On macOS it's common to re-create a window in the app when the
    // dock icon is clicked and there are no other windows open.
    if (BrowserWindow.getAllWindows().length === 0) {
<<<<<<< HEAD
      const win = createWindow()
      win.webContents.send(IpcChannel.Notification_Send, { id: '123', type: 'info', message: "hello",
  timestamp: new Date().getTime(), source: 'update' })
=======
      createWindow()
    } else {
      // If window exists but is hidden, show it
      const existingWindow = BrowserWindow.getAllWindows()[0]
      if (existingWindow) {
        existingWindow.show()
        existingWindow.focus()
      }
>>>>>>> 8c09ea8e
    }
  })

  registerIpc(mainWindow, app)

  mainWindow.webContents.send(IpcChannel.Notification_Send, { id: '123', type: 'info', message: "hello",
  timestamp: new Date().getTime(), source: 'update' })
})

// Quit when all windows are closed, except on macOS. There, it's common
// for applications and their menu bar to stay active until the user quits
// explicitly with Cmd + Q.
app.on('window-all-closed', () => {
  monitor.stop()
  // Don't quit the app when windows are closed - keep running in tray
  // App will only quit when user clicks "Quit" from tray menu
  task.unregister()
  logger.info('All windows closed, app continues running in tray')
})

// In this file you can include the rest of your app's specific main process
// code. You can also put them in separate files and require them here.

// in production mode, handle uncaught exception and unhandled rejection globally
if (!isDev) {
  // handle uncaught exception
  process.on('uncaughtException', (error) => {
    logger.error('Uncaught Exception:', error)
  })

  // handle unhandled rejection
  process.on('unhandledRejection', (reason, promise) => {
    logger.error(`Unhandled Rejection at: ${promise} reason: ${reason}`)
  })
}

app.on('before-quit', () => {
  // Set flag to allow windows to actually close
  ;(app as any).isQuitting = true

  // Restore the original console.log to avoid "Object has been destroyed" errors during exit
  console.log = originalConsoleLog

  // Stop screenshot cleanup scheduled task
  stopScreenshotCleanup()

  // Destroy tray
  if (trayService) {
    trayService.destroy()
    trayService = null
  }

  if (server) {
    server.close()
  }
  stopBackendServerSync()
  db.close()

  logger.info('App is quitting, all resources cleaned up')
})<|MERGE_RESOLUTION|>--- conflicted
+++ resolved
@@ -254,11 +254,6 @@
     // On macOS it's common to re-create a window in the app when the
     // dock icon is clicked and there are no other windows open.
     if (BrowserWindow.getAllWindows().length === 0) {
-<<<<<<< HEAD
-      const win = createWindow()
-      win.webContents.send(IpcChannel.Notification_Send, { id: '123', type: 'info', message: "hello",
-  timestamp: new Date().getTime(), source: 'update' })
-=======
       createWindow()
     } else {
       // If window exists but is hidden, show it
@@ -267,7 +262,6 @@
         existingWindow.show()
         existingWindow.focus()
       }
->>>>>>> 8c09ea8e
     }
   })
 
