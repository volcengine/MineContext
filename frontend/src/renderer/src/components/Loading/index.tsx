// Copyright (c) 2025 Beijing Volcano Engine Technology Co., Ltd.
// SPDX-License-Identifier: Apache-2.0

import { Typography, Progress } from '@arco-design/web-react'
import { useState, useEffect } from 'react'
const { Title, Text } = Typography
import logo from '/src/assets/images/logo.png'

export type BackendStatus = 'starting' | 'running' | 'stopped' | 'error'

const LoadingComponent = ({ backendStatus }: { backendStatus: BackendStatus }) => {
  const [progress, setProgress] = useState(0)
  const [startTime, setStartTime] = useState<number | null>(null)

  // Calculate target progress based on backend status
  const getProgressByStatus = (status: BackendStatus): number => {
    switch (status) {
      case 'stopped':
        return 10 // Initial state
      case 'starting':
        return 99 // Up to 99% while starting
      case 'running':
        return 100 // Complete
      case 'error':
        return 0 // Error state
      default:
        return 0
    }
  }

  useEffect(() => {
    if (backendStatus === 'starting' && startTime === null) {
      setStartTime(Date.now())
    }

    const targetProgress = getProgressByStatus(backendStatus)

    const interval = setInterval(() => {
      setProgress((prev) => {
        if (backendStatus === 'starting') {
          // Advance based on time, up to 99% within 20s
          const elapsedTime = startTime ? Date.now() - startTime : 0
          const timeProgress = Math.min(elapsedTime / 20000, 1) // 0 ~ 1
          const dynamicTarget = Math.min(10 + timeProgress * 89, 99) // Smoothly from 10 to 99

          return prev < dynamicTarget ? prev + 1 : prev
        }

        if (backendStatus === 'running') {
          // Push directly to 100 in running state
          return prev < 100 ? prev + 1 : 100
        }

        return targetProgress
      })
    }, 200)

    return () => clearInterval(interval)
  }, [backendStatus, startTime])

  return (
    <div
      className="flex flex-col justify-center items-center h-screen text-black"
      style={{
        background:
          'linear-gradient(165.9deg, rgb(209, 192, 211) -3.95%, rgb(217, 218, 233) 3.32%, rgb(242, 242, 242) 23.35%, rgb(253, 252, 248) 71.67%, rgb(249, 250, 236) 76.64%, rgb(255, 236, 221) 83.97%)'
      }}>
<<<<<<< HEAD
=======
      <div style={{ appRegion: 'drag' } as React.CSSProperties} className="absolute top-0 left-0 w-full h-[30px]" />
>>>>>>> 7054f804
      <img src={logo} alt="Logo" className="w-[100px] h-[100px]" />
      <Title className="text-white text-[32px] font-bold" style={{ marginBottom: '40px', marginTop: '24px' }}>
        Welcome to MineContext
      </Title>

      {/* Dynamic progress bar */}
      <Progress
        percent={progress}
        width={400}
        color={'#000'}
        animation={backendStatus === 'starting' || backendStatus === 'running'}
        showText={true}
        formatText={(percent) => `${Math.round(percent || 0)}%`}
      />

      <Text className="text-gray-600 text-14" style={{ marginTop: '16px' }}>
        It may take a few seconds to awaken your Context-Aware AI partner
      </Text>
    </div>
  )
}

export default LoadingComponent<|MERGE_RESOLUTION|>--- conflicted
+++ resolved
@@ -65,10 +65,7 @@
         background:
           'linear-gradient(165.9deg, rgb(209, 192, 211) -3.95%, rgb(217, 218, 233) 3.32%, rgb(242, 242, 242) 23.35%, rgb(253, 252, 248) 71.67%, rgb(249, 250, 236) 76.64%, rgb(255, 236, 221) 83.97%)'
       }}>
-<<<<<<< HEAD
-=======
       <div style={{ appRegion: 'drag' } as React.CSSProperties} className="absolute top-0 left-0 w-full h-[30px]" />
->>>>>>> 7054f804
       <img src={logo} alt="Logo" className="w-[100px] h-[100px]" />
       <Title className="text-white text-[32px] font-bold" style={{ marginBottom: '40px', marginTop: '24px' }}>
         Welcome to MineContext
