// Copyright (c) 2025 Beijing Volcano Engine Technology Co., Ltd.
// SPDX-License-Identifier: Apache-2.0

import { Layout } from '@arco-design/web-react'
import VaultTree from '@renderer/components/vault-tree'
import { useNavigation } from '@renderer/hooks/use-navigation'
import logo from '/src/assets/icons/logo.svg'
import homeIcon from '/src/assets/icons/home.svg'
import screenMonitorIcon from '/src/assets/icons/screen-monitor.svg'
import settings from '/src/assets/icons/settings.svg'

// import resourcesIcon from '/src/assets/icons/resources.svg'
// import { IconRobot } from '@arco-design/web-react/icon'
import './index.css'
const { Sider } = Layout

const tabItems = [
  {
    key: 'home',
    icon: <img src={homeIcon} alt="home" style={{ width: 15, height: 15 }} />,
    label: 'Home',
    path: '/'
  },
  // {
  //   key: 'ai-demo',
  //   icon: <IconRobot style={{ width: 16, height: 16 }} />,
  //   label: 'AI Demo',
  //   path: '/ai-demo'
  // },
  {
    key: 'screen-monitor',
    icon: <img src={screenMonitorIcon} alt="screen-monitor" style={{ width: 15, height: 15 }} />,
    label: 'Screen Monitor',
    path: '/screen-monitor'
  },
  {
    key: 'settings',
    icon: <img src={settings} alt="settings" style={{ width: 15, height: 15 }} />,
    label: 'Settings',
    path: '/settings'
  }
  // {
  //   key: 'files',
  //   icon: <img src={resourcesIcon} alt="resources" style={{ width: 15, height: 15 }} />,
  //   label: 'Resources',
  //   path: '/files'
  // },
]

const Sidebar = () => {
  const { navigateToMainTab, isMainTabActive } = useNavigation()

  const handleTabChange = (key: string) => {
    const item = tabItems.find((item) => item.key === key)
    if (item) {
      navigateToMainTab(key, item.path)
    }
  }

  return (
    <Sider
      width={176}
      className="sidebar-container [&_.arco-layout-sider]: !flex !flex-col !bg-transparent !height-[100vh]">
      {/* Top logo and title */}
<<<<<<< HEAD
      <div className="flex items-center px-4 py-2 h-[80px] flex-shrink-0" onClick={() => handleTabChange('home')}>
=======
      <div style={{ height: '16px', appRegion: 'drag' } as React.CSSProperties} />
      <div
        className="flex items-center px-4 py-2 h-[80px] flex-shrink-0"
        onClick={() => handleTabChange('home')}
        style={{ appRegion: 'drag' } as React.CSSProperties}>
>>>>>>> 7054f804
        <div className="flex items-center gap-2 flex-1">
          <img
            src={logo}
            alt="Logo"
            style={{
              width: 24,
              height: 24
            }}
          />
          <div
            onClick={() => navigateToMainTab('home', '/')}
            className="text-base font-bold text-[#1d2129] m-0 whitespace-nowrap cursor-pointer">
            MineContext
          </div>
        </div>
      </div>

      {/* Tab navigation */}
      <div className="flex-shrink-0">
        {tabItems.map((item) => (
          <div
            key={item.key}
            onClick={() => handleTabChange(item.key)}
<<<<<<< HEAD
            className={`h-[28px] p-2 px-3 text-left cursor-pointer text-sm leading-[22px] 
              ${isMainTabActive(item.key) ? 'bg-[#FFFFFF66] font-medium' : 'bg-transparent font-normal hover:bg-[#FFFFFF66]'} 
=======
            className={`h-[28px] p-2 px-3 text-left cursor-pointer text-sm leading-[22px]
              ${isMainTabActive(item.key) ? 'bg-[#FFFFFF66] font-medium' : 'bg-transparent font-normal hover:bg-[#FFFFFF66]'}
>>>>>>> 7054f804
              text-[#3F3F54] transition-all duration-200 ease-in-out rounded-lg flex items-center gap-2 mt-[5px]`}>
            <span className="flex">{item.icon}</span>
            {item.label}
          </div>
        ))}
      </div>

      <VaultTree />
    </Sider>
  )
}

export default Sidebar<|MERGE_RESOLUTION|>--- conflicted
+++ resolved
@@ -62,15 +62,11 @@
       width={176}
       className="sidebar-container [&_.arco-layout-sider]: !flex !flex-col !bg-transparent !height-[100vh]">
       {/* Top logo and title */}
-<<<<<<< HEAD
-      <div className="flex items-center px-4 py-2 h-[80px] flex-shrink-0" onClick={() => handleTabChange('home')}>
-=======
       <div style={{ height: '16px', appRegion: 'drag' } as React.CSSProperties} />
       <div
         className="flex items-center px-4 py-2 h-[80px] flex-shrink-0"
         onClick={() => handleTabChange('home')}
         style={{ appRegion: 'drag' } as React.CSSProperties}>
->>>>>>> 7054f804
         <div className="flex items-center gap-2 flex-1">
           <img
             src={logo}
@@ -94,13 +90,8 @@
           <div
             key={item.key}
             onClick={() => handleTabChange(item.key)}
-<<<<<<< HEAD
-            className={`h-[28px] p-2 px-3 text-left cursor-pointer text-sm leading-[22px] 
-              ${isMainTabActive(item.key) ? 'bg-[#FFFFFF66] font-medium' : 'bg-transparent font-normal hover:bg-[#FFFFFF66]'} 
-=======
             className={`h-[28px] p-2 px-3 text-left cursor-pointer text-sm leading-[22px]
               ${isMainTabActive(item.key) ? 'bg-[#FFFFFF66] font-medium' : 'bg-transparent font-normal hover:bg-[#FFFFFF66]'}
->>>>>>> 7054f804
               text-[#3F3F54] transition-all duration-200 ease-in-out rounded-lg flex items-center gap-2 mt-[5px]`}>
             <span className="flex">{item.icon}</span>
             {item.label}
