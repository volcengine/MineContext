// Copyright (c) 2025 Beijing Volcano Engine Technology Co., Ltd.
// SPDX-License-Identifier: Apache-2.0

import { FC, useMemo, useEffect, useState } from 'react'
import { Form, Button, Select, Input, Typography, Space, Divider } from '@arco-design/web-react'
import { find } from 'lodash'

import ModelRadio from './components/modelRadio/model-radio'
import StorageSettings from './components/storage-settings'
import { ModelInfoMap, ModelTypeList, BaseUrl, embeddingModels } from './constants'
import { getModelInfo, updateModelSettings } from '../../services/Settings'
import loadingGif from '@renderer/assets/images/loading.gif'
import { getStorageSettings, updateStorageSettings, StorageManagementConfig } from '../../services/StorageSettings'
import checkIcon from '../../assets/icons/check.svg'

const FormItem = Form.Item
const { Text } = Typography

interface Props {
  onOk?: () => void
}

const InputBeforeDiv = ({ label }: { label: string }) => {
  return <div className="flex w-[73px] items-center">{label}</div>
}

const CustomFormItems = () => {
  return (
    <>
      <div className="flex flex-col gap-6 mb-6">
        <div className="flex flex-col gap-[8px]">
          <span className="text-[#0B0B0F] font-roboto text-base font-normal leading-[22px] tracking-[0.042px]">
            Vision language model
          </span>
          <FormItem
            field="modelId"
            className="[&_.arco-form-item]: !mb-0"
            rules={[{ required: true, message: 'Cannot be empty' }]}
            requiredSymbol={false}>
            <Input
              addBefore={<InputBeforeDiv label="Model name" />}
              placeholder="A VLM model with visual understanding capabilities is required."
              allowClear
              className="[&_.arco-input-inner-wrapper]: !w-[574px]"
            />
          </FormItem>
          <FormItem
            field="baseUrl"
            className="[&_.arco-form-item]: !mb-0"
            rules={[{ required: true, message: 'Cannot be empty' }]}
            requiredSymbol={false}>
            <Input
              addBefore={<InputBeforeDiv label="Base URL" />}
              placeholder="Enter your base URL"
              allowClear
              className="[&_.arco-input-inner-wrapper]: !w-[574px]"
            />
          </FormItem>
          <FormItem
            field="apiKey"
            className="[&_.arco-form-item]: !mb-0"
            rules={[{ required: true, message: 'Cannot be empty' }]}
            requiredSymbol={false}>
            <Input
              addBefore={<InputBeforeDiv label="API Key" />}
              placeholder="Enter your API Key"
              allowClear
              className="[&_.arco-input-inner-wrapper]: !w-[574px]"
            />
          </FormItem>
        </div>
        <div className="flex flex-col gap-[8px]">
          <span className="text-[#0B0B0F] font-roboto text-base font-normal leading-[22px] tracking-[0.042px]">
            Embedding model
          </span>
          <FormItem
            field="embeddingModelId"
            className="[&_.arco-form-item]: !mb-0"
            rules={[{ required: true, message: 'Cannot be empty' }]}
            requiredSymbol={false}>
            <Input
              addBefore={<InputBeforeDiv label="Model name" />}
              placeholder="Enter your embedding model name"
              allowClear
              className="[&_.arco-input-inner-wrapper]: !w-[574px]"
            />
          </FormItem>
          <FormItem
            field="embeddingBaseUrl"
            className="[&_.arco-form-item]: !mb-0"
            rules={[{ required: true, message: 'Cannot be empty' }]}
            requiredSymbol={false}>
            <Input
              addBefore={<InputBeforeDiv label="Base URL" />}
              placeholder="Enter your base URL"
              allowClear
              className="[&_.arco-input-inner-wrapper]: !w-[574px]"
            />
          </FormItem>
          <FormItem
            field="embeddingApiKey"
            className="[&_.arco-form-item]: !mb-0"
            rules={[{ required: true, message: 'Cannot be empty' }]}
            requiredSymbol={false}>
            <Input
              addBefore={<InputBeforeDiv label="API Key" />}
              placeholder="Enter your API Key"
              allowClear
              className="[&_.arco-input-inner-wrapper]: !w-[574px]"
            />
          </FormItem>
        </div>
      </div>
    </>
  )
}

// 1. Add showCheckIcon state
const Settings: FC<Props> = (props: Props) => {
  const { onOk } = props
  const [init, setInit] = useState<undefined | boolean>(undefined)
  const [showCheckIcon, setShowCheckIcon] = useState(false)
  const [errorMessage, setErrorMessage] = useState<string | null>(null)
  const [successMessage, setSuccessMessage] = useState<string | null>(null)
  const [isLoading, setIsLoading] = useState(false)
  const [storageSettingsLoaded, setStorageSettingsLoaded] = useState(false)

  const ModelInfoList = ModelInfoMap()
  const [form] = Form.useForm()
  const [storageForm] = Form.useForm()
  const modelPlatform = Form.useWatch('modelPlatform', form)
  const isCustom = modelPlatform === ModelTypeList.Custom
  const option = useMemo(() => {
    if (isCustom) {
      return []
    }
    form.setFieldValue(
      'modelId',
      modelPlatform === ModelTypeList.Doubao ? 'doubao-seed-1-6-flash-250828' : 'gpt-4.1-nano'
    )
    const foundItem = find(ModelInfoList, (item) => item.value === modelPlatform)

    // If the element is found, return its option, otherwise return an empty array
    return foundItem ? foundItem.option : []
  }, [modelPlatform])

  const getInfo = async () => {
    const res = await getModelInfo()

    if (res.data.config.apiKey === '') {
      setInit(false)
    } else {
      form.setFieldsValue(res.data.config)
      setInit(true)
    }
  }

  const getStorageInfo = async () => {
    try {
      const res = await getStorageSettings()
      if (res.code === 0 && res.data?.config) {
        storageForm.setFieldsValue(res.data.config)
        setStorageSettingsLoaded(true)
      }
    } catch (error) {
      console.error('Failed to load storage settings:', error)
      // Set default values if loading fails
      storageForm.setFieldsValue({
        retention_days: 15,
        max_storage_size_mb: 5000,
        auto_cleanup_enabled: true
      })
      setStorageSettingsLoaded(true)
    }
  }

  useEffect(() => {
    getInfo()
    getStorageInfo()
  }, [])
  // 2. Modify the submit function
  const submit = async () => {
    setErrorMessage(null)
    setSuccessMessage(null)
    setIsLoading(true)

    try {
      const values = await form.validate().catch(() => {}) // only need backend's error

      let param
      if (isCustom) {
        // Custom mode: use form values directly
        param = {
          modelPlatform: values.modelPlatform,
          modelId: values.modelId,
          baseUrl: values.baseUrl,
          apiKey: values.apiKey,
          embeddingModelId: values.embeddingModelId,
          embeddingBaseUrl: values.embeddingBaseUrl,
          embeddingApiKey: values.embeddingApiKey,
          embeddingModelPlatform: values.modelPlatform // Use same platform for embedding in custom mode
        }
      } else {
        // Preset mode (Doubao/OpenAI): use predefined values
        param = {
          modelPlatform: values.modelPlatform,
          modelId: values.modelId,
          baseUrl: values.modelPlatform === ModelTypeList.Doubao ? BaseUrl.DoubaoUrl : BaseUrl.OpenAIUrl,
          apiKey: values.apiKey,
          embeddingModelId:
            values.modelPlatform === ModelTypeList.Doubao
              ? embeddingModels.DoubaoEmbeddingModelId
              : embeddingModels.OpenAIEmbeddingModelId
        }
      }

      await updateModelSettings(param)

      // Use state instead of Message.success to avoid React 19 compatibility issues
      setSuccessMessage('Your API key saved successfully')

      // 显示检查图标
      setShowCheckIcon(true)

      // 3秒后隐藏检查图标和成功消息
      setTimeout(() => {
        setShowCheckIcon(false)
        setSuccessMessage(null)
      }, 3000)

      if (!init) {
        onOk?.()
      }
    } catch (error: any) {
      // Handle backend errors - use state instead of Message.error
      const errMsg = error?.response?.data?.message || error?.message || 'Failed to save settings'
      console.error('Failed to update model settings:', error)
      setErrorMessage(errMsg)

      // Auto-hide error after 5 seconds
      setTimeout(() => {
        setErrorMessage(null)
      }, 5000)
    } finally {
      setIsLoading(false)
    }
  }

  // Save storage settings
  const saveStorageSettings = async () => {
    setErrorMessage(null)
    setSuccessMessage(null)

    try {
      const values = await storageForm.validate()
      const config: StorageManagementConfig = {
        retention_days: values.retention_days,
        max_storage_size_mb: values.max_storage_size_mb,
        auto_cleanup_enabled: values.auto_cleanup_enabled
      }

      await updateStorageSettings(config)

      // Show success message
      setSuccessMessage('Storage settings saved successfully')
      setShowCheckIcon(true)

      // Notify main process to update cleanup settings
      try {
        await window.electron.ipcRenderer.invoke('storage:settings-updated', config)
      } catch (ipcError) {
        console.warn('Failed to notify main process:', ipcError)
      }

      // Hide after 3 seconds
      setTimeout(() => {
        setShowCheckIcon(false)
        setSuccessMessage(null)
      }, 3000)
    } catch (error: any) {
      const errMsg = error?.response?.data?.message || error?.message || 'Failed to save storage settings'
      console.error('Failed to update storage settings:', error)
      setErrorMessage(errMsg)

      setTimeout(() => {
        setErrorMessage(null)
      }, 5000)
    }
  }

  return (
<<<<<<< HEAD
    <div className="top-0 left-0 flex flex-col h-full overflow-y-hidden p-[8px] pl-0 rounded-[20px] relative ">
      <div className="bg-white rounded-[16px] pl-6 flex flex-col h-full overflow-y-auto overflow-x-hidden scrollbar-hide pb-2">
=======
    <div className="fixed top-0 left-0 flex flex-col h-full overflow-y-hidden pr-2 pb-2 pl-0 rounded-[20px] relative">
      <div style={{ height: '8px', appRegion: 'drag' } as React.CSSProperties} />
      <div className="bg-white rounded-[16px] pl-6 h-[calc(100%-8px)] flex flex-col h-full overflow-y-auto overflow-x-hidden scrollbar-hide pb-2">
>>>>>>> 90c9af84
        <div className="mb-[12px]">
          <div className="mt-[26px] mb-[10px] text-[24px] font-bold text-[#000]">{'Select a AI model to start'}</div>
          <Text type="secondary" className="text-[13px]">
            {'Configure AI model and API Key, then you can start MineContext’s intelligent context capability'}
          </Text>
        </div>

        <div>
          <Form autoComplete="off" layout={'vertical'} form={form}>
            <FormItem
              label="Model platform"
              field={'modelPlatform'}
              requiredSymbol={false}
              initialValue={ModelTypeList.Doubao}
              rules={[{ required: true, message: 'Please select' }]}>
              <ModelRadio />
            </FormItem>
            {isCustom ? (
              <CustomFormItems />
            ) : (
              <>
                <FormItem
                  label="Select AI model"
                  field={'modelId'}
                  requiredSymbol={false}
                  // initialValue={'doubao-seed-1-6-250615'}
                  rules={[{ required: true, message: 'Please select' }]}>
                  <Select
                    allowCreate
                    placeholder="please select"
                    options={option}
                    className="[&_.arco-select]: !w-[574px]"
                  />
                </FormItem>
                <FormItem
                  requiredSymbol={false}
                  label="API Key"
                  field={'apiKey'}
                  extra={
                    <div className="flex items-center text-[#6E718C] text-[14px] ">
                      You can get the API Key Here:{' '}
                      <Button
                        onClick={() => {
                          const url =
                            modelPlatform === ModelTypeList.Doubao
                              ? 'https://www.volcengine.com/docs/82379/1541594'
                              : 'https://platform.openai.com/settings/organization/api-keys'
                          window.open(`${url}`)
                        }}
                        type="text">
                        {modelPlatform === ModelTypeList.Doubao ? 'Get Doubao API Key' : 'Get OpenAI API Key'}
                      </Button>
                    </div>
                  }
                  rules={[{ required: true, message: 'Please enter' }]}>
                  <Input
                    autoFocus
                    placeholder="Enter your API key"
                    allowClear
                    className="[&_.arco-input-inner-wrapper]: !w-[574px]"
                  />
                </FormItem>
              </>
            )}

            {/* Success and Error Messages */}
            {successMessage && (
              <div className="mb-4 p-3 bg-green-50 w-[574px] border border-green-200 rounded-md text-green-800 text-sm">
                {successMessage}
              </div>
            )}
            {errorMessage && (
              <div className="mb-4 p-3 bg-red-50 border w-[574px] border-red-200 rounded-md text-red-800 text-sm">
                {errorMessage}
              </div>
            )}

            <FormItem>
              <Space>
                {/* Determine if it is a routing page or a guide */}
                {!init ? (
                  <div className="flex items-center gap-[8px]">
                    <Button
                      type="primary"
                      htmlType="submit"
                      onClick={submit}
                      disabled={isLoading}
                      className="[&_.arco-btn-primary]: !bg-[#000]">
                      Get started
                    </Button>
                    {isLoading && <img src={loadingGif} alt="loading" className="w-6 h-6" />}
                  </div>
                ) : (
                  <div className="flex items-center gap-[8px]">
                    <Button
                      type="primary"
                      className="[&_.arco-btn-primary]: !bg-[#000]"
                      htmlType="submit"
                      onClick={submit}
                      disabled={isLoading}>
                      Save
                    </Button>
                    {isLoading && <img src={loadingGif} alt="loading" className="w-6 h-6" />}
                  </div>
                )}
              </Space>
            </FormItem>
          </Form>

          {/* Storage Management Section */}
          {init && storageSettingsLoaded && (
            <>
              <Divider className="!my-8" />
              <div className="mb-[12px]">
                <div className="mb-[10px] text-[24px] font-bold text-[#000]">Storage Manage</div>
                <Text type="secondary" className="text-[13px]">
                  Configure the retention time and storage space limit of screenshot files
                </Text>
              </div>

              <Form
                autoComplete="off"
                layout={'vertical'}
                form={storageForm}
                initialValues={{
                  retention_days: 15,
                  max_storage_size_mb: 5000,
                  auto_cleanup_enabled: true
                }}>
                <StorageSettings form={storageForm} />

                <FormItem className="mt-6">
                  <div className="flex items-center gap-[8px]">
                    <Button type="primary" className="[&_.arco-btn-primary]: !bg-[#000]" onClick={saveStorageSettings}>
                      Save storage settings
                    </Button>
                    {showCheckIcon && <img src={checkIcon} alt="check" className="w-[20px] h-[20px] mr-[8px]" />}
                  </div>
                </FormItem>
              </Form>
            </>
          )}
        </div>
      </div>
    </div>
  )
}

export default Settings<|MERGE_RESOLUTION|>--- conflicted
+++ resolved
@@ -289,14 +289,9 @@
   }
 
   return (
-<<<<<<< HEAD
-    <div className="top-0 left-0 flex flex-col h-full overflow-y-hidden p-[8px] pl-0 rounded-[20px] relative ">
-      <div className="bg-white rounded-[16px] pl-6 flex flex-col h-full overflow-y-auto overflow-x-hidden scrollbar-hide pb-2">
-=======
     <div className="fixed top-0 left-0 flex flex-col h-full overflow-y-hidden pr-2 pb-2 pl-0 rounded-[20px] relative">
       <div style={{ height: '8px', appRegion: 'drag' } as React.CSSProperties} />
       <div className="bg-white rounded-[16px] pl-6 h-[calc(100%-8px)] flex flex-col h-full overflow-y-auto overflow-x-hidden scrollbar-hide pb-2">
->>>>>>> 90c9af84
         <div className="mb-[12px]">
           <div className="mt-[26px] mb-[10px] text-[24px] font-bold text-[#000]">{'Select a AI model to start'}</div>
           <Text type="secondary" className="text-[13px]">
