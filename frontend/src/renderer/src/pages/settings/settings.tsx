--- conflicted
+++ resolved
@@ -70,15 +70,9 @@
             className="!mb-0"
             rules={[{ required: true, message: t('common.required', 'Cannot be empty') }]}
             requiredSymbol={false}>
-<<<<<<< HEAD
-            <Input
+            <Input.Password
               addBefore={<InputPrefix label={t('settings.api_key', 'API Key')} />}
               placeholder={t('settings.enter_api_key', 'Enter your API Key')}
-=======
-            <Input.Password
-              addBefore={<InputPrefix label="API Key" />}
-              placeholder="Enter your API Key"
->>>>>>> 13296294
               allowClear
               className="!w-[574px]"
               defaultVisibility={false}
@@ -118,15 +112,9 @@
             className="!mb-0"
             rules={[{ required: true, message: t('common.required', 'Cannot be empty') }]}
             requiredSymbol={false}>
-<<<<<<< HEAD
-            <Input
+            <Input.Password
               addBefore={<InputPrefix label={t('settings.api_key', 'API Key')} />}
               placeholder={t('settings.enter_api_key', 'Enter your API Key')}
-=======
-            <Input.Password
-              addBefore={<InputPrefix label="API Key" />}
-              placeholder="Enter your API Key"
->>>>>>> 13296294
               allowClear
               className="!w-[574px]"
               defaultVisibility={false}
@@ -206,20 +194,12 @@
             }
           }
         ]}>
-<<<<<<< HEAD
-        <Input
+        <Input.Password
           autoFocus
           placeholder={t('settings.enter_api_key', 'Enter your API Key')}
           allowClear
           className="!w-[574px]"
-=======
-        <Input.Password
-          autoFocus
-          placeholder="Enter your API key"
-          allowClear
-          className="!w-[574px]"
           defaultVisibility={false}
->>>>>>> 13296294
         />
       </FormItem>
     </>
