--- conflicted
+++ resolved
@@ -32,12 +32,8 @@
     <div className={`flex flex-row h-full allotmentContainer ${!isVisible ? 'allotment-disabled' : ''}`}>
       <Allotment separator={false} ref={controller} defaultSizes={defaultSizes}>
         <Allotment.Pane minSize={leftMinSize}>
-<<<<<<< HEAD
-          <div className="relative py-2 h-full w-full overflow-hidden flex flex-col">
-=======
           <div style={{ height: '8px', appRegion: 'drag' } as React.CSSProperties} />
           <div className="relative pb-2 h-full w-full overflow-hidden flex flex-col">
->>>>>>> 7054f804
             <div className="bg-white rounded-2xl h-full overflow-y-auto overflow-x-hidden pb-2 [&::-webkit-scrollbar]:hidden [-ms-overflow-style:none] [scrollbar-width:none]">
               <div className="flex w-full h-[648px] pt-5 px-4 pb-3 flex-col items-start gap-4 flex-shrink-0">
                 <div className="flex justify-between items-start self-stretch w-full">
