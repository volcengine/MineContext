--- conflicted
+++ resolved
@@ -7,15 +7,12 @@
 import { useMount, useUnmount } from 'ahooks'
 import { ActivityTimelineItem } from '@renderer/pages/screen-monitor/components/activitie-timeline-item'
 import { isEmpty } from 'lodash'
-<<<<<<< HEAD
 import { useServiceHandler } from '@renderer/atom/event-loop.atom'
 import { POWER_MONITOR_KEY } from '@shared/constant/power-monitor'
 import { useTranslation } from 'react-i18next'
-=======
 import dayjs from 'dayjs'
 // import { useServiceHandler } from '@renderer/atom/event-loop.atom'
 // import { POWER_MONITOR_KEY } from '@shared/constant/power-monitor'
->>>>>>> 4e789e6d
 
 interface LatestActivityCardProps {
   title?: string
@@ -98,21 +95,11 @@
   return (
     <CardLayout
       seeAllClick={handleNavigateToScreenMonitor}
-<<<<<<< HEAD
       title={t('home.latest_activity.title')}
       emptyText={t('home.latest_activity.empty')}
       isEmpty={isEmpty(data)}>
       {data ? (
         <ActivityTimelineItem activity={{ ...data, resources: JSON.parse(data.resources || '[]') } as any} />
-=======
-      title="Latest activity"
-      emptyText="No activity in the last 7 days. "
-      isEmpty={isEmpty(latestActivity)}>
-      {latestActivity ? (
-        <ActivityTimelineItem
-          activity={{ ...latestActivity, resources: JSON.parse(latestActivity.resources || '[]') } as any}
-        />
->>>>>>> 4e789e6d
       ) : null}
     </CardLayout>
   )
