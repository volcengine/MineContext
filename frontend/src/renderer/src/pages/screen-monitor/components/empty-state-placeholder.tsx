import React from 'react'
import { Typography, Button } from '@arco-design/web-react'
import Stopped from '@renderer/assets/images/screen-monitor/stopped.png'
import NeedPermission from '@renderer/assets/images/screen-monitor/need-permission.svg'
import screenMonitorEmpty from '@renderer/assets/images/screen-monitor/screen-monitor-empty.svg'
import { SCREEN_INTERVAL_TIME } from '../constant'

const { Text } = Typography

interface EmptyStatePlaceholderProps {
  hasPermission: boolean
  isToday: boolean
  onGrantPermission: () => void
}

const EmptyStatePlaceholder: React.FC<EmptyStatePlaceholderProps> = ({ hasPermission, isToday, onGrantPermission }) => {
  return (
<<<<<<< HEAD
    <div className="flex flex-1 flex-col justify-center items-center">
      <div className="flex flex-col justify-center items-center">
=======
    <div className="flex items-center justify-center flex-1 min-h-[300px]">
      <div className="text-center flex flex-col items-center justify-center">
>>>>>>> bd965257
        {hasPermission ? (
          isToday ? (
            <>
              <img src={Stopped} alt="Screen recording" style={{ width: 66, height: 78 }} />
              <Text style={{ marginTop: 16, width: 270, color: '#6C7191', fontSize: 12 }}>
                Start screen recording, and then it will take screenshots and summarize your work records every{' '}
                {SCREEN_INTERVAL_TIME} minutes
              </Text>
            </>
          ) : (
            <>
              <img src={screenMonitorEmpty} alt="Screen recording" style={{ width: 66, height: 78 }} />
              <Text style={{ marginTop: 16, color: '#6C7191', fontSize: 12 }}>No data available</Text>
            </>
          )
        ) : (
          <>
            <img src={NeedPermission} alt="Need permission" style={{ width: 286, height: 168, marginLeft: 67 }} />
            <Text style={{ marginTop: 16, width: 440, color: '#6C7191', fontSize: 12 }}>
              Enable screen recording permission, summary with AI every {SCREEN_INTERVAL_TIME} minutes
            </Text>
            <Button
              type="primary"
              size="large"
              onClick={onGrantPermission}
              className="[&_.arco-btn-primary]: !mt-6 [&_.arco-btn-primary]: !font-medium [&_.arco-btn-primary]: !bg-black">
              Enable Permission
            </Button>
          </>
        )}
      </div>
    </div>
  )
}

export default EmptyStatePlaceholder<|MERGE_RESOLUTION|>--- conflicted
+++ resolved
@@ -15,13 +15,8 @@
 
 const EmptyStatePlaceholder: React.FC<EmptyStatePlaceholderProps> = ({ hasPermission, isToday, onGrantPermission }) => {
   return (
-<<<<<<< HEAD
-    <div className="flex flex-1 flex-col justify-center items-center">
-      <div className="flex flex-col justify-center items-center">
-=======
     <div className="flex items-center justify-center flex-1 min-h-[300px]">
       <div className="text-center flex flex-col items-center justify-center">
->>>>>>> bd965257
         {hasPermission ? (
           isToday ? (
             <>
