--- conflicted
+++ resolved
@@ -1,11 +1,10 @@
 import React, { useState, useEffect, useRef, useMemo } from 'react'
 import { Modal, Image, Form, Message } from '@arco-design/web-react'
 import { useSetting } from '@renderer/hooks/use-setting'
-import { useScreen, intervalRef } from '@renderer/hooks/use-screen'
+import { useScreen } from '@renderer/hooks/use-screen'
 import dayjs from 'dayjs'
 
 import { useMemoizedFn, useMount } from 'ahooks'
-import { useCheckVisibleSources } from './hooks/useCheckVisibleSources'
 import {
   appStore,
   loadableCaptureSourcesAtom,
@@ -15,7 +14,7 @@
 } from '@renderer/atom/capture.atom'
 import { get } from 'lodash'
 import { useAtomValue } from 'jotai'
-import { useServiceHandler } from '@renderer/atom/event-loop.atom'
+import { useObservableTask } from '@renderer/atom/event-loop.atom'
 // Extracted components
 import ScreenMonitorHeader from './components/screen-monitor-header'
 import DateNavigation from './components/date-navigation'
@@ -23,12 +22,8 @@
 import EmptyStatePlaceholder from './components/empty-state-placeholder'
 import SettingsModal from './components/settings-modal'
 import { getLogger } from '@shared/logger/renderer'
-<<<<<<< HEAD
+import type { RecordingStats } from './components/recording-stats-card'
 import { CaptureSource } from '@interface/common/source'
-import { POWER_MONITOR_KEY } from '@shared/constant/power-monitor'
-=======
-import type { RecordingStats } from './components/recording-stats-card'
->>>>>>> 3c9bd414
 
 const logger = getLogger('ScreenMonitor')
 
@@ -57,10 +52,7 @@
     setApplyToDays
   } = useSetting()
   const {
-    // isMonitoring,
-    // setIsMonitoring,
     currentSession,
-    // captureScreenshot,
     hasPermission,
     grantPermission,
     selectedImage,
@@ -70,12 +62,9 @@
   } = useScreen()
   const [isMonitoring, setIsMonitoring] = useState(false)
   useMount(() => {
-    const unlisten = window.serverPushAPI.pushScreenMonitorStatus((data: string) => {
-      setIsMonitoring(data === 'running')
+    window.serverPushAPI.pushScreenMonitorStatus((status) => {
+      setIsMonitoring(status === 'running')
     })
-    return () => {
-      unlisten()
-    }
   })
   // Get selectable sources
   const sources = useAtomValue(loadableCaptureSourcesAtom, { store: appStore })
@@ -87,7 +76,6 @@
   const appAllSources = useMemo(() => {
     return (sources.state === 'hasData' ? sources.data.appSources : []).filter((v) => v.isVisible)
   }, [sources])
-  // const { checkVisibleSources, clearCache } = useCheckVisibleSources()
 
   const [currentDate, setCurrentDate] = useState(dayjs().toDate())
   const isToday = dayjs(currentDate).isSame(dayjs(), 'day')
@@ -177,53 +165,38 @@
   }
 
   // Start monitoring session
-  const startMonitoring = () => {
-    // Take screenshot, save locally, and send to backend
-    startCapture()
+  const startMonitoring = useMemoizedFn(async () => {
+    await window.screenMonitorAPI.updateModelConfig({
+      recordInterval,
+      recordingHours,
+      enableRecordingHours,
+      applyToDays
+    })
+    await window.screenMonitorAPI.startTask()
     // Start polling for new activities
     startActivityPolling()
     // Start polling for recording stats
     startStatsPolling()
-  }
+  })
 
   // Stop monitoring
-  const stopMonitoring = async () => {
+  const stopMonitoring = useMemoizedFn(async () => {
     if (isMonitoring) {
-      // setIsMonitoring(false)
-      // if (intervalRef.current) {
-      //   clearInterval(intervalRef.current)
-      //   intervalRef.current = null
-      // }
-      // Stop polling for new activities
+      await window.screenMonitorAPI.stopTask()
       stopActivityPolling()
-<<<<<<< HEAD
-      // clearCache()
-=======
-      // Stop polling for recording stats
       stopStatsPolling()
-      clearCache()
->>>>>>> 3c9bd414
-    }
-    await window.screenMonitorAPI.stopTask()
-  }
-
-  // Pause monitoring (when screen is locked)
+    }
+  })
+
   const pauseMonitoring = useMemoizedFn(() => {
     logger.info('Screen locked, pausing monitoring timers')
-    if (intervalRef.current) {
-      clearInterval(intervalRef.current)
-      intervalRef.current = null
-    }
     stopActivityPolling()
     stopStatsPolling()
   })
 
   // Resume monitoring (when screen is unlocked)
   const resumeMonitoring = useMemoizedFn(() => {
-    logger.info('Screen unlocked, resuming monitoring timers')
     if (isMonitoring && !isScreenLockedRef.current) {
-      // Resume screenshot timer
-      startCapture()
       // Resume activity polling
       startActivityPolling()
       // Resume stats polling
@@ -334,19 +307,23 @@
   }, [stopActivityPolling, stopStatsPolling])
 
   // Listen for lock/unlock screen events
-  // useServiceHandler(POWER_MONITOR_KEY.LockScreen, () => {
-  //   isScreenLockedRef.current = true
-  //   if (isMonitoring) {
-  //     pauseMonitoring()
-  //   }
-  // })
-
-  // useServiceHandler(POWER_MONITOR_KEY.UnlockScreen, () => {
-  //   isScreenLockedRef.current = false
-  //   if (isMonitoring) {
-  //     resumeMonitoring()
-  //   }
-  // })
+  useObservableTask(
+    {
+      active: () => {
+        isScreenLockedRef.current = true
+        if (isMonitoring) {
+          pauseMonitoring()
+        }
+      },
+      inactive: () => {
+        isScreenLockedRef.current = false
+        if (isMonitoring) {
+          resumeMonitoring()
+        }
+      }
+    },
+    'screen-monitor'
+  )
 
   const openSettings = useMemoizedFn(async () => {
     // Refresh the application list before opening settings
@@ -377,7 +354,13 @@
   })
 
   // Check if recording is possible under the current settings
-  // const [canRecord, setCanRecord] = useState(false)
+  const [canRecord, setCanRecord] = useState(false)
+  const checkCanRecord = useMemoizedFn(async () => {
+    const result = await window.screenMonitorAPI.checkCanRecord()
+    setCanRecord(result.canRecord)
+    setIsMonitoring(result.status === 'running')
+    return result
+  })
   // const checkCanRecord = useMemoizedFn(() => {
   //   if (enableRecordingHours) {
   //     const now = dayjs()
@@ -423,24 +406,24 @@
   // })
 
   // Check recording status on component mount
-  // useEffect(() => {
-  //   checkCanRecord()
-  // }, [checkCanRecord])
+  useEffect(() => {
+    checkCanRecord()
+  }, [setCanRecord])
 
   // Periodically check recording status
-  // useEffect(() => {
-  //   let interval: NodeJS.Timeout | null = null
-  //   if (isMonitoring && enableRecordingHours) {
-  //     interval = setInterval(() => {
-  //       checkCanRecord()
-  //     }, 60000) // Check every minute
-  //   }
-  //   return () => {
-  //     if (interval) {
-  //       clearInterval(interval)
-  //     }
-  //   }
-  // }, [isMonitoring, enableRecordingHours, checkCanRecord])
+  useEffect(() => {
+    let interval: NodeJS.Timeout | null = null
+    if (isMonitoring && enableRecordingHours) {
+      interval = setInterval(() => {
+        checkCanRecord()
+      }, 60000) // Check every minute
+    }
+    return () => {
+      if (interval) {
+        clearInterval(interval)
+      }
+    }
+  }, [isMonitoring, enableRecordingHours, checkCanRecord])
   // Get sources
   const settingSources = useAtomValue(loadableCaptureSourcesFromSettingsAtom, { store: appStore })
   const settingScreenSources = useMemo(
@@ -452,92 +435,20 @@
     [settingSources]
   )
   const [form] = Form.useForm<{ screenSources?: string[]; windowSources?: string[] }>()
-  // Save settings to local
   const entry = useMemoizedFn(async () => {
     const screenIds = settingScreenSources?.map((v) => v.id) || []
     const windowIds = settingWindowSources?.map((v) => v.id) || []
     const screenList = screenAllSources?.filter((source) => screenIds?.includes(source.id)) || []
     const windowList = appAllSources?.filter((source) => windowIds?.includes(source.id)) || []
     const screenSources = screenList.map((source) => source.id)
-    const a = screenSources.length > 0 ? screenSources : [get(screenAllSources[0], 'id')].filter(Boolean)
-    const b = windowList.map((source) => source.id)
     form.setFieldsValue({
-      screenSources: a,
-      windowSources: b
+      screenSources: screenSources.length > 0 ? screenSources : [get(screenAllSources[0], 'id')].filter(Boolean),
+      windowSources: windowList.map((source) => source.id)
     })
     await window.screenMonitorAPI.updateCurrentRecordApp([
-      ...(screenSources.length > 0 ? screenList : [get(screenAllSources, '0')].filter(Boolean)),
+      ...(screenList.length > 0 ? screenList : [get(screenList, 0)].filter(Boolean)),
       ...windowList
     ])
-  })
-  // When the user has not selected any screen or window, the first screen is selected by default, but you need to wait for the settings to be saved successfully to start recording, which will lose a few seconds of screenshots
-  // const getVisibleSources = useMemoizedFn(async () => {
-  //   const screenIds = settingScreenSources?.map((v) => v.id) || []
-  //   const windowIds = settingWindowSources?.map((v) => v.id) || []
-  //   // Get raw data
-  //   const screenSourcesData =
-  //     screenIds.length === 0 && windowIds.length === 0
-  //       ? [get(screenAllSources, '0')].filter(Boolean)
-  //       : screenAllSources?.filter((source) => screenIds?.includes(source.id)) || []
-  //   const windowSourcesData = appAllSources?.filter((source) => windowIds?.includes(source.id)) || []
-
-  //   const visibleScreenSources = await checkVisibleSources([...screenSourcesData, ...windowSourcesData])
-  //   const visibleSources = [...screenSourcesData, ...windowSourcesData].filter(
-  //     (source) => visibleScreenSources[source.id]
-  //   )
-
-  //   //
-  //   if (visibleSources.length === 0) {
-  //     logger.debug('No selected apps are currently visible, skipping capture')
-  //     return []
-  //   }
-  //   return visibleSources
-  // })
-  // Start taking screenshots
-  useMount(async () => {
-    await window.screenMonitorAPI.updateModelConfig({
-      interval: recordInterval * 1000,
-      enableRecordingHours,
-      recordingHours,
-      applyToDays
-    })
-  })
-  const startCapture = useMemoizedFn(async () => {
-    setIsMonitoring(true)
-    try {
-      // const canRecordNow = checkCanRecord()
-      // if (canRecordNow) {
-      //   const visibleSources = await getVisibleSources()
-      //   if (!visibleSources) {
-      //     return
-      //   }
-      //   await captureScreenshot(visibleSources)
-      // }
-      // // Set timer
-      // intervalRef.current = setInterval(async () => {
-      //   // Check if the timer is still valid (to prevent execution after component unmount)
-      //   if (intervalRef.current) {
-      //     const canRecordNow = checkCanRecord()
-      //     // Check if within the allowed recording time range
-      //     if (canRecordNow) {
-      //       const visibleSources = await getVisibleSources()
-      //       if (!visibleSources) {
-      //         return
-      //       }
-      //       await captureScreenshot(visibleSources)
-      //     }
-      //   }
-      // }, recordInterval * 1000)
-      await window.screenMonitorAPI.updateModelConfig({
-        interval: recordInterval * 1000,
-        enableRecordingHours,
-        recordingHours,
-        applyToDays
-      })
-      await window.screenMonitorAPI.startTask()
-    } catch (error) {
-      logger.error('Failed to start screenshot service', { error })
-    }
   })
 
   // Tips: The biggest problem with using Form for management is that when the user does not select any screen or window, it will cause the save to fail
@@ -553,15 +464,9 @@
       screenList,
       windowList
     })
+    await window.screenMonitorAPI.updateCurrentRecordApp([...screenList, ...windowList])
     handleSaveSettings()
     await appStore.set(refreshCaptureSourcesFromSettingsAtom)
-    await window.screenMonitorAPI.updateModelConfig({
-      interval: recordInterval * 1000,
-      enableRecordingHours,
-      recordingHours,
-      applyToDays
-    })
-    await window.screenMonitorAPI.updateCurrentRecordApp([...screenList, ...windowList])
   })
 
   useEffect(() => {
@@ -579,7 +484,7 @@
   })
 
   return (
-    <div className="fixed top-0 left-0 flex flex-col h-screen overflow-y-hidden pr-2 pb-2 pl-0 rounded-[20px] relative">
+    <div className="top-0 left-0 flex flex-col h-screen overflow-y-hidden pr-2 pb-2 pl-0 rounded-[20px] relative">
       <div style={{ height: '8px', appRegion: 'drag' } as React.CSSProperties} />
       <div className="bg-white rounded-[16px] p-6 h-[calc(100%-8px)] flex flex-col overflow-y-auto overflow-x-hidden scrollbar-hide pb-2">
         <ScreenMonitorHeader
@@ -611,7 +516,7 @@
               <RecordingTimeline
                 isMonitoring={isMonitoring}
                 isToday={isToday}
-                canRecord={true}
+                canRecord={canRecord}
                 activities={activities}
                 recordingStats={recordingStats}
               />
