--- conflicted
+++ resolved
@@ -11,13 +11,8 @@
 
 // Create an axios instance, initially using the env/default port
 const axiosInstance = axios.create({
-<<<<<<< HEAD
-  baseURL: 'http://127.0.0.1:1733', // Default port, will be updated at runtime
-  timeout: 10000,
-=======
   baseURL: DEFAULT_BASE_URL,
   timeout: 300000,
->>>>>>> 6ee0d28c
   headers: {
     'Content-Type': 'application/json'
   },
@@ -37,20 +32,12 @@
   window.electron.ipcRenderer
     .invoke('backend:get-port')
     .then((port: number) => {
-<<<<<<< HEAD
-      if (port && port !== 1733) {
-=======
       if (port && port !== DEFAULT_PORT) {
->>>>>>> 6ee0d28c
         updateBaseURL(port)
       }
     })
     .catch((error) => {
-<<<<<<< HEAD
-      console.warn('Failed to get backend port, using default 1733:', error)
-=======
       console.warn(`Failed to get backend port, using default ${DEFAULT_PORT}:`, error)
->>>>>>> 6ee0d28c
     })
 }
 
