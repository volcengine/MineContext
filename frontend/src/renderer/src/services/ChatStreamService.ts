--- conflicted
+++ resolved
@@ -103,11 +103,7 @@
 
     try {
       // Use the baseURL of axiosInstance to ensure consistent ports
-<<<<<<< HEAD
-      const baseUrl = axiosInstance.defaults.baseURL || 'http://127.0.0.1:8000'
-=======
       const baseUrl = axiosInstance.defaults.baseURL || 'http://127.0.0.1:1733'
->>>>>>> 7054f804
       const response = await fetch(`${baseUrl}/api/agent/chat/stream`, {
         method: 'POST',
         headers: {
