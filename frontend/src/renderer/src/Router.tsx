// Copyright (c) 2025 Beijing Volcano Engine Technology Co., Ltd.
// SPDX-License-Identifier: Apache-2.0

// import '@renderer/databases'

import { FC, useEffect, useMemo } from 'react'
import { HashRouter, Route, Routes, useNavigate } from 'react-router-dom'

import HomePage from './pages/home/home-page'
import VaultPage from './pages/vault/Vault'
import ScreenMonitor from './pages/screen-monitor/screen-monitor'
import Settings from './pages/settings/settings'

import Files from './pages/files/Files'
import AIDemo from './pages/ai-demo/ai-demo'
import Sidebar from './components/Sidebar'
import 'allotment/dist/style.css'
import { useEvents } from './hooks/use-events'
<<<<<<< HEAD
import GlobalEventService from './services/GlobalEventService'
import { useServiceHandler } from './atom/event-loop.atom'
import { IpcServerPushChannel } from '@shared/ipc-server-push-channel'
=======
import { useObservableTask } from './atom/event-loop.atom'
>>>>>>> 7054f804

const AppContent: FC = () => {
  const navigate = useNavigate()
  const { startPolling, stopPolling } = useEvents()
  useObservableTask({
    active: startPolling,
    inactive: stopPolling
  })

  // Listen for tray navigation event
  useEffect(() => {
    const handleNavigateToScreenMonitor = () => {
      navigate('/screen-monitor')
    }

    window.electron.ipcRenderer.on(IpcServerPushChannel.Tray_NavigateToScreenMonitor, handleNavigateToScreenMonitor)

    return () => {
      window.electron.ipcRenderer.removeListener(
        IpcServerPushChannel.Tray_NavigateToScreenMonitor,
        handleNavigateToScreenMonitor
      )
    }
  }, [navigate])

  // Global listener for tray toggle recording - navigate to screen-monitor and pass toggle signal
  useEffect(() => {
    const handleTrayToggleRecording = () => {
      // Navigate to screen-monitor page with state indicating recording should be toggled
      navigate('/screen-monitor', { state: { toggleRecording: true } })
    }

    window.electron.ipcRenderer.on(IpcServerPushChannel.Tray_ToggleRecording, handleTrayToggleRecording)

    return () => {
      window.electron.ipcRenderer.removeListener(IpcServerPushChannel.Tray_ToggleRecording, handleTrayToggleRecording)
    }
  }, [navigate])

  useEffect(() => {
    startPolling()

    return () => stopPolling()
  }, [])

  const routes = useMemo(() => {
    return (
      <Routes>
        <Route path="/" element={<HomePage />} />
        <Route path="/vault" element={<VaultPage />} />
        <Route path="/screen-monitor" element={<ScreenMonitor />} />
        <Route path="/settings" element={<Settings />} />
        <Route path="/files" element={<Files />} />
        <Route path="/ai-demo" element={<AIDemo />} />
      </Routes>
    )
  }, [])

  return (
    <div
      className="flex h-screen"
      style={{
        height: '100vh',
        background:
          'linear-gradient(165.9deg, #CEC1D2 -3.95%, #D9DAE8 3.32%, #F2F2F2 23.35%, #F2F0E6 71.67%, #F9FAED 76.64%, #FFEDDF 83.97%)'
      }}>
      <div style={{ appRegion: 'drag', width: '12px', height: '100%' } as React.CSSProperties} />
      <Sidebar />
      <div className="flex-1 flex flex-col pr-2">{routes}</div>
    </div>
  )
}

const Router: FC = () => {
  return (
    <HashRouter>
      <AppContent />
    </HashRouter>
  )
}

export default Router<|MERGE_RESOLUTION|>--- conflicted
+++ resolved
@@ -16,13 +16,8 @@
 import Sidebar from './components/Sidebar'
 import 'allotment/dist/style.css'
 import { useEvents } from './hooks/use-events'
-<<<<<<< HEAD
-import GlobalEventService from './services/GlobalEventService'
-import { useServiceHandler } from './atom/event-loop.atom'
+import { useObservableTask } from './atom/event-loop.atom'
 import { IpcServerPushChannel } from '@shared/ipc-server-push-channel'
-=======
-import { useObservableTask } from './atom/event-loop.atom'
->>>>>>> 7054f804
 
 const AppContent: FC = () => {
   const navigate = useNavigate()
