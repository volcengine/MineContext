--- conflicted
+++ resolved
@@ -5,21 +5,17 @@
 /screenshots
 /logs
 /persist
-/debug
 /dist/*
 /venv/*
 /test_storage
 /config/runtime
 /test_script
-/config/user*
+/config/user_setting.yaml
+/config/config.yaml
 .DS_Store
 
 .venv/
 uv.lock
-<<<<<<< HEAD
-uv.toml
-.idea
-=======
 
 # Environment variables
 .env
@@ -27,5 +23,4 @@
 
 ⚙️ work_phases/
 🗄️ archive/
-🧠 knowledge_base/
->>>>>>> 6ee0d28c
+🧠 knowledge_base/