#!/usr/bin/env python
# -*- coding: utf-8 -*-

# Copyright (c) 2025 Beijing Volcano Engine Technology Co., Ltd.
# SPDX-License-Identifier: Apache-2.0

"""Model settings API routes"""

import io
import threading

from fastapi import APIRouter, File, UploadFile
from fastapi.responses import StreamingResponse
from pydantic import BaseModel, Field

from opencontext.config.global_config import GlobalConfig
from opencontext.llm.global_embedding_client import GlobalEmbeddingClient
from opencontext.llm.global_vlm_client import GlobalVLMClient
from opencontext.llm.llm_client import LLMClient, LLMType
from opencontext.server.middleware.auth import auth_dependency
from opencontext.server.utils import convert_resp
from opencontext.utils.logging_utils import get_logger

logger = get_logger(__name__)
router = APIRouter(tags=["model-settings"])
_config_lock = threading.Lock()


# ==================== Data Models ====================


class ModelSettingsVO(BaseModel):
    """Model settings with optional separate embedding configuration"""

    modelPlatform: str
    modelId: str
    baseUrl: str
    apiKey: str
    embeddingModelId: str
    embeddingBaseUrl: str | None = None
    embeddingApiKey: str | None = None
    embeddingModelPlatform: str | None = None


class GetModelSettingsResponse(BaseModel):
    config: ModelSettingsVO


class UpdateModelSettingsRequest(BaseModel):
    config: ModelSettingsVO


class UpdateModelSettingsResponse(BaseModel):
    success: bool
    message: str


# ==================== Helper Functions ====================

def _build_llm_config(
    base_url: str, api_key: str, model: str, provider: str, llm_type: LLMType, **kwargs
) -> dict:
    """Build LLM config dict"""
    config = {"base_url": base_url, "api_key": api_key, "model": model, "provider": provider}
    
    # Add optional parameters
    if "timeout" in kwargs:
        config["timeout"] = kwargs["timeout"]

    if llm_type == LLMType.EMBEDDING:
        config["output_dim"] = kwargs.get("output_dim", 2048)
    return config


# ==================== API Endpoints ====================


@router.get("/api/model_settings/get")
async def get_model_settings(_auth: str = auth_dependency):
    """Get current model configuration"""
    try:
        config = GlobalConfig.get_instance().get_config()
        if not config:
            return convert_resp(code=500, status=500, message="配置未初始化")

        vlm_cfg = config.get("vlm_model", {})
        emb_cfg = config.get("embedding_model", {})

        settings = ModelSettingsVO(
            modelPlatform=vlm_cfg.get("provider", ""),
            modelId=vlm_cfg.get("model", ""),
            baseUrl=vlm_cfg.get("base_url", ""),
            apiKey=vlm_cfg.get("api_key", ""),
            embeddingModelId=emb_cfg.get("model", ""),
            embeddingBaseUrl=emb_cfg.get("base_url", ""),
            embeddingApiKey=emb_cfg.get("api_key", ""),
            embeddingModelPlatform=emb_cfg.get("provider", ""),
        )

        return convert_resp(data=GetModelSettingsResponse(config=settings).model_dump())

    except Exception as e:
        logger.exception(f"Failed to get model settings: {e}")
        return convert_resp(code=500, status=500, message=f"获取模型设置失败: {str(e)}")


@router.post("/api/model_settings/update")
async def update_model_settings(request: UpdateModelSettingsRequest, _auth: str = auth_dependency):
    """Update model configuration and reinitialize LLM clients"""
    with _config_lock:
        try:
            import os
            cfg = request.config
<<<<<<< HEAD
            current_cfg = GlobalConfig.get_instance().get_config() or {}
            current_vlm_key = (current_cfg.get("vlm_model") or {}).get("api_key", "")
            current_emb_key = (current_cfg.get("embedding_model") or {}).get("api_key", "")

            # Resolve VLM API key
            vlm_key = current_vlm_key if _is_masked_api_key(cfg.apiKey) else cfg.apiKey
            if not vlm_key:
                # Prefer provider-specific environment variable for Zhipu
                if (cfg.modelPlatform or "").lower() == "openai" and "bigmodel.cn" in (cfg.baseUrl or ""):
                    vlm_key = os.getenv("ZHIPUAI_API_KEY", "") or os.getenv("LLM_API_KEY", "")
                else:
                    vlm_key = os.getenv("LLM_API_KEY", "") or vlm_key

            # Resolve Embedding API key
            if cfg.embeddingApiKey:
                emb_key = (
                    current_emb_key
                    if _is_masked_api_key(cfg.embeddingApiKey)
                    else cfg.embeddingApiKey
                )
            else:
                # Prefer provider-specific environment variable for Doubao
                emb_key = vlm_key
                target_provider = (cfg.embeddingModelPlatform or cfg.modelPlatform or "").lower()
                target_url = (cfg.embeddingBaseUrl or cfg.baseUrl or "")
                if target_provider == "doubao" or "volces.com" in target_url:
                    emb_key = os.getenv("DOUBAO_API_KEY", "") or os.getenv("EMBEDDING_API_KEY", "") or emb_key
=======

            # Use API keys directly from frontend
            vlm_key = cfg.apiKey
            emb_key = cfg.embeddingApiKey or vlm_key
>>>>>>> 4e789e6d

            # Resolve embedding URL and provider
            emb_url = cfg.embeddingBaseUrl or cfg.baseUrl
            # Normalize possible incorrect Zhipu path ending
            if emb_url and emb_url.rstrip("/").endswith("/chat/completions"):
                emb_url = emb_url.rstrip("/")
                emb_url = emb_url[: emb_url.rfind("/chat/completions")]
            base_url = cfg.baseUrl
            if base_url and base_url.rstrip("/").endswith("/chat/completions"):
                base_url = base_url.rstrip("/")
                base_url = base_url[: base_url.rfind("/chat/completions")]
            emb_provider = cfg.embeddingModelPlatform or cfg.modelPlatform

            # Validation
            if not vlm_key:
                return convert_resp(code=400, status=400, message="VLM API key cannot be empty")
            if not emb_key:
                return convert_resp(
                    code=400, status=400, message="Embedding API key cannot be empty"
                )
            if not cfg.modelId:
                return convert_resp(code=400, status=400, message="VLM model ID cannot be empty")
            if not cfg.embeddingModelId:
                return convert_resp(
                    code=400, status=400, message="Embedding model ID cannot be empty"
                )

            # Validate VLM
            vlm_config = _build_llm_config(
<<<<<<< HEAD
                base_url, vlm_key, cfg.modelId, cfg.modelPlatform, LLMType.CHAT
=======
                cfg.baseUrl, vlm_key, cfg.modelId, cfg.modelPlatform, LLMType.CHAT, timeout=15
>>>>>>> 4e789e6d
            )
            vlm_valid, vlm_msg = LLMClient(llm_type=LLMType.CHAT, config=vlm_config).validate()
            if not vlm_valid:
                return convert_resp(
                    code=400, status=400, message=f"视觉模型校验失败：{vlm_msg}"
                )

            # Normalize Doubao embedding model alias
            emb_model_id = cfg.embeddingModelId
            if (emb_provider or "").lower() == "doubao" or "volces.com" in (emb_url or "").lower():
                nm = (emb_model_id or "").strip().lower()
                if nm == "doubao-embedding-large" or (
                    "豆包" in emb_model_id and "嵌入" in emb_model_id and "大模型" in emb_model_id
                ):
                    emb_model_id = "doubao-embedding-large-text-240915"

            # Validate Embedding
            emb_config = _build_llm_config(
<<<<<<< HEAD
                emb_url, emb_key, emb_model_id, emb_provider, LLMType.EMBEDDING
=======
                emb_url, emb_key, cfg.embeddingModelId, emb_provider, LLMType.EMBEDDING, timeout=15
>>>>>>> 4e789e6d
            )
            emb_valid, emb_msg = LLMClient(llm_type=LLMType.EMBEDDING, config=emb_config).validate()
            if not emb_valid:
                return convert_resp(
                    code=400, status=400, message=f"向量模型校验失败：{emb_msg}"
                )

            # Save configuration (without timeout limit)
            vlm_config_save = _build_llm_config(
                cfg.baseUrl, vlm_key, cfg.modelId, cfg.modelPlatform, LLMType.CHAT
            )
            emb_config_save = _build_llm_config(
                emb_url, emb_key, cfg.embeddingModelId, emb_provider, LLMType.EMBEDDING
            )
            
            new_settings = {"vlm_model": vlm_config_save, "embedding_model": emb_config_save}

            config_mgr = GlobalConfig.get_instance().get_config_manager()
            if not config_mgr:
                return convert_resp(code=500, status=500, message="Config manager not initialized")

            if not config_mgr.save_user_settings(new_settings):
                return convert_resp(code=500, status=500, message="Failed to save settings")

            config_mgr.load_config(config_mgr.get_config_path())

            # Reinitialize clients
            if not GlobalVLMClient.get_instance().reinitialize():
                return convert_resp(
                    code=500, status=500, message="Failed to reinitialize VLM client"
                )
            if not GlobalEmbeddingClient.get_instance().reinitialize():
                return convert_resp(
                    code=500, status=500, message="Failed to reinitialize embedding client"
                )

            logger.info("Model settings updated successfully")
            return convert_resp(
                data=UpdateModelSettingsResponse(
                    success=True, message="Model settings updated successfully"
                ).model_dump()
            )

        except Exception as e:
<<<<<<< HEAD
            logger.exception(f"Failed to update model settings: {e}")
=======
            logger.exception(f"Failed to update model settings: {e}")
            return convert_resp(code=500, status=500, message="Failed to update model settings")


@router.post("/api/model_settings/validate")
async def validate_llm_config(request: UpdateModelSettingsRequest, _auth: str = auth_dependency):
    """Validate LLM configuration from frontend (without saving)"""
    try:
        cfg = request.config

        # Use API keys directly from frontend
        vlm_key = cfg.apiKey
        emb_key = cfg.embeddingApiKey or vlm_key

        # Resolve embedding URL and provider
        emb_url = cfg.embeddingBaseUrl or cfg.baseUrl
        emb_provider = cfg.embeddingModelPlatform or cfg.modelPlatform

        # Validation
        if not vlm_key:
            return convert_resp(code=400, status=400, message="VLM API key cannot be empty")
        if not emb_key:
            return convert_resp(code=400, status=400, message="Embedding API key cannot be empty")
        if not cfg.modelId:
            return convert_resp(code=400, status=400, message="VLM model ID cannot be empty")
        if not cfg.embeddingModelId:
            return convert_resp(
                code=400, status=400, message="Embedding model ID cannot be empty"
            )

        # Build configs for validation (without saving)
        vlm_config = _build_llm_config(
            cfg.baseUrl, vlm_key, cfg.modelId, cfg.modelPlatform, LLMType.CHAT, timeout=15
        )
        emb_config = _build_llm_config(
            emb_url, emb_key, cfg.embeddingModelId, emb_provider, LLMType.EMBEDDING, timeout=15
        )

        # Validate VLM
        vlm_valid, vlm_msg = LLMClient(llm_type=LLMType.CHAT, config=vlm_config).validate()

        # Validate Embedding
        emb_valid, emb_msg = LLMClient(llm_type=LLMType.EMBEDDING, config=emb_config).validate()

        # Build error message
        if not vlm_valid or not emb_valid:
            errors = []
            if not vlm_valid:
                errors.append(f"VLM: {vlm_msg}")
            if not emb_valid:
                errors.append(f"Embedding: {emb_msg}")
            error_msg = "; ".join(errors)
            return convert_resp(code=400, status=400, message=error_msg)

        return convert_resp(code=0, status=200, message="连接测试成功！VLM和Embedding模型均正常")

    except Exception as e:
        logger.exception(f"Validation failed: {e}")
        return convert_resp(code=500, status=500, message=f"Validation failed: {str(e)}")


# ==================== General Settings ====================


class GeneralSettingsRequest(BaseModel):
    """General system settings request"""

    capture: dict | None = None
    processing: dict | None = None
    logging: dict | None = None
    content_generation: dict | None = None


@router.get("/api/settings/general")
async def get_general_settings(_auth: str = auth_dependency):
    """Get general system settings"""
    try:
        import os

        config = GlobalConfig.get_instance().get_config()
        if not config:
            return convert_resp(code=500, status=500, message="Configuration not initialized")

        settings = {
            "capture": config.get("capture", {}),
            "processing": config.get("processing", {}),
            "logging": config.get("logging", {}),
            "content_generation": config.get("content_generation", {}),
        }

        # Resolve environment variables in debug output path for display
        if "content_generation" in settings and "debug" in settings["content_generation"]:
            debug_config = settings["content_generation"]["debug"]
            if "output_path" in debug_config:
                output_path = debug_config["output_path"]
                # Resolve environment variables
                if "${CONTEXT_PATH" in output_path:
                    context_path = os.getenv("CONTEXT_PATH", ".")
                    resolved_path = output_path.replace("${CONTEXT_PATH:.}", context_path)
                    resolved_path = resolved_path.replace("${CONTEXT_PATH}", context_path)
                    # Add resolved path as a separate field for display
                    debug_config["output_path_resolved"] = resolved_path

        return convert_resp(data=settings)

    except Exception as e:
        logger.exception(f"Failed to get general settings: {e}")
        return convert_resp(
            code=500, status=500, message=f"Failed to get general settings: {str(e)}"
        )


@router.post("/api/settings/general")
async def update_general_settings(request: GeneralSettingsRequest, _auth: str = auth_dependency):
    """Update general system settings"""
    with _config_lock:
        try:
            config_mgr = GlobalConfig.get_instance().get_config_manager()
            if not config_mgr:
                return convert_resp(code=500, status=500, message="Config manager not initialized")

            # Build settings dict
            settings = {}
            if request.capture is not None:
                settings["capture"] = request.capture
            if request.processing is not None:
                settings["processing"] = request.processing
            if request.logging is not None:
                settings["logging"] = request.logging
            if request.content_generation is not None:
                settings["content_generation"] = request.content_generation

            if not settings:
                return convert_resp(code=400, status=400, message="No settings provided")

            # Save to user_setting.yaml
            if not config_mgr.save_user_settings(settings):
                return convert_resp(code=500, status=500, message="Failed to save settings")

            # Reload config
            config_mgr.load_config(config_mgr.get_config_path())

            logger.info("General settings updated successfully")
            return convert_resp(code=0, status=200, message="Settings updated successfully")

        except Exception as e:
            logger.exception(f"Failed to update general settings: {e}")
            return convert_resp(
                code=500, status=500, message=f"Failed to update settings: {str(e)}"
            )


# ==================== Prompts Settings ====================


class PromptsUpdateRequest(BaseModel):
    """Prompts update request"""

    prompts: dict


@router.get("/api/settings/prompts")
async def get_prompts(_auth: str = auth_dependency):
    """Get current prompts"""
    try:
        prompt_mgr = GlobalConfig.get_instance().get_prompt_manager()
        if not prompt_mgr:
            return convert_resp(code=500, status=500, message="Prompt manager not initialized")

        return convert_resp(data={"prompts": prompt_mgr.prompts})

    except Exception as e:
        logger.exception(f"Failed to get prompts: {e}")
        return convert_resp(code=500, status=500, message=f"Failed to get prompts: {str(e)}")


@router.post("/api/settings/prompts")
async def update_prompts(request: PromptsUpdateRequest, _auth: str = auth_dependency):
    """Update prompts"""
    try:
        prompt_mgr = GlobalConfig.get_instance().get_prompt_manager()
        if not prompt_mgr:
            return convert_resp(code=500, status=500, message="Prompt manager not initialized")

        if not prompt_mgr.save_prompts(request.prompts):
            return convert_resp(code=500, status=500, message="Failed to save prompts")

        logger.info("Prompts updated successfully")
        return convert_resp(code=0, status=200, message="Prompts updated successfully")

    except Exception as e:
        logger.exception(f"Failed to update prompts: {e}")
        return convert_resp(code=500, status=500, message=f"Failed to update prompts: {str(e)}")


@router.post("/api/settings/prompts/import")
async def import_prompts(file: UploadFile = File(...), _auth: str = auth_dependency):
    """Import prompts from YAML file"""
    try:
        prompt_mgr = GlobalConfig.get_instance().get_prompt_manager()
        if not prompt_mgr:
            return convert_resp(code=500, status=500, message="Prompt manager not initialized")

        # Read file content
        content = await file.read()
        yaml_content = content.decode("utf-8")

        if not prompt_mgr.import_prompts(yaml_content):
            return convert_resp(code=400, status=400, message="Failed to import prompts")

        logger.info("Prompts imported successfully")
        return convert_resp(code=0, status=200, message="Prompts imported successfully")

    except Exception as e:
        logger.exception(f"Failed to import prompts: {e}")
        return convert_resp(code=500, status=500, message=f"Failed to import prompts: {str(e)}")


@router.get("/api/settings/prompts/export")
async def export_prompts(_auth: str = auth_dependency):
    """Export prompts as YAML file"""
    try:
        prompt_mgr = GlobalConfig.get_instance().get_prompt_manager()
        if not prompt_mgr:
            return convert_resp(code=500, status=500, message="Prompt manager not initialized")

        yaml_content = prompt_mgr.export_prompts()
        if not yaml_content:
            return convert_resp(code=500, status=500, message="Failed to export prompts")

        # Return as downloadable file
        language = GlobalConfig.get_instance().get_language()
        filename = f"prompts_{language}.yaml"

        return StreamingResponse(
            io.BytesIO(yaml_content.encode("utf-8")),
            media_type="application/x-yaml",
            headers={"Content-Disposition": f"attachment; filename={filename}"},
        )

    except Exception as e:
        logger.exception(f"Failed to export prompts: {e}")
        return convert_resp(code=500, status=500, message=f"Failed to export prompts: {str(e)}")


@router.get("/api/settings/prompts/language")
async def get_prompt_language(_auth: str = auth_dependency):
    """Get current prompt language"""
    try:
        language = GlobalConfig.get_instance().get_language()
        return convert_resp(data={"language": language})
    except Exception as e:
        logger.exception(f"Failed to get prompt language: {e}")
        return convert_resp(code=500, status=500, message=f"Failed to get language: {str(e)}")


class LanguageChangeRequest(BaseModel):
    """Language change request"""

    language: str = Field(..., pattern="^(zh|en)$")


@router.post("/api/settings/prompts/language")
async def change_prompt_language(request: LanguageChangeRequest, _auth: str = auth_dependency):
    """Change prompt language"""
    try:
        # Update language setting and reload prompts
        success = GlobalConfig.get_instance().set_language(request.language)

        if not success:
            return convert_resp(code=500, status=500, message="Failed to change language")

        logger.info(f"Prompt language changed to: {request.language}")
        return convert_resp(message=f"Language changed to {request.language}")
    except Exception as e:
        logger.exception(f"Failed to change prompt language: {e}")
        return convert_resp(code=500, status=500, message=f"Failed to change language: {str(e)}")


# ==================== Reset Settings ====================


@router.post("/api/settings/reset")
async def reset_settings(_auth: str = auth_dependency):
    """Reset all user settings to defaults"""
    with _config_lock:
        try:
            config_mgr = GlobalConfig.get_instance().get_config_manager()
            prompt_mgr = GlobalConfig.get_instance().get_prompt_manager()

            success = True

            # Reset user settings
            if config_mgr:
                if not config_mgr.reset_user_settings():
                    success = False
                    logger.error("Failed to reset user settings")

            # Reset user prompts
            if prompt_mgr:
                if not prompt_mgr.reset_user_prompts():
                    success = False
                    logger.error("Failed to reset user prompts")

            if not success:
                return convert_resp(code=500, status=500, message="Failed to reset some settings")

            logger.info("All settings reset successfully")
            return convert_resp(code=0, status=200, message="Settings reset successfully")

        except Exception as e:
            logger.exception(f"Failed to reset settings: {e}")
            return convert_resp(code=500, status=500, message=f"Failed to reset settings: {str(e)}")


# ==================== Prompts History & Debug ====================


@router.get("/api/settings/prompts/history/{category}")
async def get_prompts_history(category: str, _auth: str = auth_dependency):
    """
    Get debug history files for a prompt category

    Args:
        category: Prompt category (smart_tip_generation, todo_extraction, generation_report, realtime_activity_monitor)

    Returns:
        List of history files with metadata
    """
    try:
        import os
        from pathlib import Path

        # Map category names to directory names
        category_map = {
            "smart_tip_generation": "tips",
            "todo_extraction": "todo",
            "generation_report": "report",
            "realtime_activity_monitor": "activity",
        }

        if category not in category_map:
            return convert_resp(code=400, status=400, message=f"Invalid category: {category}")

        dir_name = category_map[category]

        # Get debug output path from config
        config = GlobalConfig.get_instance().get_config()
        if not config:
            return convert_resp(code=500, status=500, message="Configuration not initialized")

        debug_config = config.get("content_generation", {}).get("debug", {})
        if not debug_config.get("enabled", False):
            return convert_resp(code=400, status=400, message="Debug mode is not enabled")

        base_path = debug_config.get("output_path", "${CONTEXT_PATH:.}/debug/generation")

        # Resolve environment variables
        if "${CONTEXT_PATH" in base_path:
            context_path = os.getenv("CONTEXT_PATH", ".")
            base_path = base_path.replace("${CONTEXT_PATH:.}", context_path)
            base_path = base_path.replace("${CONTEXT_PATH}", context_path)

        # Get directory path
        history_dir = Path(base_path) / dir_name

        if not history_dir.exists():
            return convert_resp(data=[])

        # List all JSON files
        history_files = []
        for filepath in sorted(history_dir.glob("*.json"), reverse=True):  # Most recent first
            try:
                # Read file to check if it has response
                import json

                with open(filepath, "r", encoding="utf-8") as f:
                    data = json.load(f)

                has_result = bool(data.get("response"))
                timestamp_str = data.get("timestamp", "")

                history_files.append(
                    {
                        "filename": filepath.name,
                        "timestamp": timestamp_str,
                        "has_result": has_result,
                    }
                )
            except Exception as e:
                logger.warning(f"Failed to read history file {filepath}: {e}")
                continue

        return convert_resp(data=history_files)

    except Exception as e:
        logger.exception(f"Failed to get prompts history for {category}: {e}")
        return convert_resp(code=500, status=500, message=f"Failed to get history: {str(e)}")


@router.get("/api/settings/prompts/history/{category}/{filename}")
async def get_prompts_history_detail(category: str, filename: str, _auth: str = auth_dependency):
    """
    Get detailed content of a specific debug history file

    Args:
        category: Prompt category
        filename: History file name

    Returns:
        Debug file content with messages and response
    """
    try:
        import json
        import os
        from pathlib import Path

        # Map category names to directory names
        category_map = {
            "smart_tip_generation": "tips",
            "todo_extraction": "todo",
            "generation_report": "report",
            "realtime_activity_monitor": "activity",
        }

        if category not in category_map:
            return convert_resp(code=400, status=400, message=f"Invalid category: {category}")

        dir_name = category_map[category]

        # Get debug output path from config
        config = GlobalConfig.get_instance().get_config()
        if not config:
            return convert_resp(code=500, status=500, message="Configuration not initialized")

        debug_config = config.get("content_generation", {}).get("debug", {})
        base_path = debug_config.get("output_path", "${CONTEXT_PATH:.}/debug/generation")

        # Resolve environment variables
        if "${CONTEXT_PATH" in base_path:
            context_path = os.getenv("CONTEXT_PATH", ".")
            base_path = base_path.replace("${CONTEXT_PATH:.}", context_path)
            base_path = base_path.replace("${CONTEXT_PATH}", context_path)

        # Get file path (validate filename to prevent directory traversal)
        if ".." in filename or "/" in filename or "\\" in filename:
            return convert_resp(code=400, status=400, message="Invalid filename")

        filepath = Path(base_path) / dir_name / filename

        if not filepath.exists():
            return convert_resp(code=404, status=404, message="History file not found")

        # Read and return file content
        with open(filepath, "r", encoding="utf-8") as f:
            data = json.load(f)

        return convert_resp(data=data)

    except Exception as e:
        logger.exception(f"Failed to get history detail for {category}/{filename}: {e}")
        return convert_resp(code=500, status=500, message=f"Failed to get history detail: {str(e)}")


class RegenerateRequest(BaseModel):
    """Regenerate request with custom prompts"""

    category: str
    history_file: str
    custom_prompts: dict = Field(
        default_factory=dict, description="Custom prompts with system and user keys"
    )


@router.post("/api/settings/prompts/regenerate")
async def regenerate_with_custom_prompts(request: RegenerateRequest, _auth: str = auth_dependency):
    """
    Regenerate content using custom prompts and compare with original result

    Args:
        request: Regenerate request with category, history_file, and custom_prompts

    Returns:
        Comparison data with original and new results
    """
    try:
        import json
        import os
        from pathlib import Path

        # Map category names to directory names
        category_map = {
            "smart_tip_generation": "tips",
            "todo_extraction": "todo",
            "generation_report": "report",
            "realtime_activity_monitor": "activity",
        }

        if request.category not in category_map:
            return convert_resp(
                code=400, status=400, message=f"Invalid category: {request.category}"
            )

        dir_name = category_map[request.category]

        # Get debug output path from config
        config = GlobalConfig.get_instance().get_config()
        if not config:
            return convert_resp(code=500, status=500, message="Configuration not initialized")

        debug_config = config.get("content_generation", {}).get("debug", {})
        base_path = debug_config.get("output_path", "${CONTEXT_PATH:.}/debug/generation")

        # Resolve environment variables
        if "${CONTEXT_PATH" in base_path:
            context_path = os.getenv("CONTEXT_PATH", ".")
            base_path = base_path.replace("${CONTEXT_PATH:.}", context_path)
            base_path = base_path.replace("${CONTEXT_PATH}", context_path)

        # Validate and read history file
        if (
            ".." in request.history_file
            or "/" in request.history_file
            or "\\" in request.history_file
        ):
            return convert_resp(code=400, status=400, message="Invalid filename")

        filepath = Path(base_path) / dir_name / request.history_file

        if not filepath.exists():
            return convert_resp(code=404, status=404, message="History file not found")

        # Read original debug data
        with open(filepath, "r", encoding="utf-8") as f:
            original_data = json.load(f)

        original_messages = original_data.get("messages", [])
        original_response = original_data.get("response", "")

        if not original_messages:
            return convert_resp(code=400, status=400, message="No messages found in history file")

        # Replace prompts with custom ones
        new_messages = []
        for msg in original_messages:
            if msg.get("role") == "system" and request.custom_prompts.get("system"):
                new_messages.append({"role": "system", "content": request.custom_prompts["system"]})
            elif msg.get("role") == "user" and request.custom_prompts.get("user"):
                # For user messages, we might want to keep the data but replace the template
                # This is tricky as user messages contain actual data, not just template
                # For now, we'll keep the original user message as it contains real data
                new_messages.append(msg)
            else:
                new_messages.append(msg)

        # Generate new response
        from opencontext.llm.global_vlm_client import generate_with_messages

        response = generate_with_messages(new_messages)
        # Return comparison data
        comparison_data = {
            "original_result": original_response,
            "new_result": response,
            "custom_prompts": request.custom_prompts,
            "timestamp": original_data.get("timestamp", ""),
            "category": request.category,
        }

        return convert_resp(data=comparison_data)

    except Exception as e:
        logger.exception(f"Failed to regenerate with custom prompts: {e}")
        return convert_resp(code=500, status=500, message=f"Failed to regenerate: {str(e)}")
>>>>>>> 4e789e6d
<|MERGE_RESOLUTION|>--- conflicted
+++ resolved
@@ -111,7 +111,6 @@
         try:
             import os
             cfg = request.config
-<<<<<<< HEAD
             current_cfg = GlobalConfig.get_instance().get_config() or {}
             current_vlm_key = (current_cfg.get("vlm_model") or {}).get("api_key", "")
             current_emb_key = (current_cfg.get("embedding_model") or {}).get("api_key", "")
@@ -139,12 +138,6 @@
                 target_url = (cfg.embeddingBaseUrl or cfg.baseUrl or "")
                 if target_provider == "doubao" or "volces.com" in target_url:
                     emb_key = os.getenv("DOUBAO_API_KEY", "") or os.getenv("EMBEDDING_API_KEY", "") or emb_key
-=======
-
-            # Use API keys directly from frontend
-            vlm_key = cfg.apiKey
-            emb_key = cfg.embeddingApiKey or vlm_key
->>>>>>> 4e789e6d
 
             # Resolve embedding URL and provider
             emb_url = cfg.embeddingBaseUrl or cfg.baseUrl
@@ -174,11 +167,7 @@
 
             # Validate VLM
             vlm_config = _build_llm_config(
-<<<<<<< HEAD
                 base_url, vlm_key, cfg.modelId, cfg.modelPlatform, LLMType.CHAT
-=======
-                cfg.baseUrl, vlm_key, cfg.modelId, cfg.modelPlatform, LLMType.CHAT, timeout=15
->>>>>>> 4e789e6d
             )
             vlm_valid, vlm_msg = LLMClient(llm_type=LLMType.CHAT, config=vlm_config).validate()
             if not vlm_valid:
@@ -197,11 +186,7 @@
 
             # Validate Embedding
             emb_config = _build_llm_config(
-<<<<<<< HEAD
                 emb_url, emb_key, emb_model_id, emb_provider, LLMType.EMBEDDING
-=======
-                emb_url, emb_key, cfg.embeddingModelId, emb_provider, LLMType.EMBEDDING, timeout=15
->>>>>>> 4e789e6d
             )
             emb_valid, emb_msg = LLMClient(llm_type=LLMType.EMBEDDING, config=emb_config).validate()
             if not emb_valid:
@@ -246,580 +231,4 @@
             )
 
         except Exception as e:
-<<<<<<< HEAD
-            logger.exception(f"Failed to update model settings: {e}")
-=======
-            logger.exception(f"Failed to update model settings: {e}")
-            return convert_resp(code=500, status=500, message="Failed to update model settings")
-
-
-@router.post("/api/model_settings/validate")
-async def validate_llm_config(request: UpdateModelSettingsRequest, _auth: str = auth_dependency):
-    """Validate LLM configuration from frontend (without saving)"""
-    try:
-        cfg = request.config
-
-        # Use API keys directly from frontend
-        vlm_key = cfg.apiKey
-        emb_key = cfg.embeddingApiKey or vlm_key
-
-        # Resolve embedding URL and provider
-        emb_url = cfg.embeddingBaseUrl or cfg.baseUrl
-        emb_provider = cfg.embeddingModelPlatform or cfg.modelPlatform
-
-        # Validation
-        if not vlm_key:
-            return convert_resp(code=400, status=400, message="VLM API key cannot be empty")
-        if not emb_key:
-            return convert_resp(code=400, status=400, message="Embedding API key cannot be empty")
-        if not cfg.modelId:
-            return convert_resp(code=400, status=400, message="VLM model ID cannot be empty")
-        if not cfg.embeddingModelId:
-            return convert_resp(
-                code=400, status=400, message="Embedding model ID cannot be empty"
-            )
-
-        # Build configs for validation (without saving)
-        vlm_config = _build_llm_config(
-            cfg.baseUrl, vlm_key, cfg.modelId, cfg.modelPlatform, LLMType.CHAT, timeout=15
-        )
-        emb_config = _build_llm_config(
-            emb_url, emb_key, cfg.embeddingModelId, emb_provider, LLMType.EMBEDDING, timeout=15
-        )
-
-        # Validate VLM
-        vlm_valid, vlm_msg = LLMClient(llm_type=LLMType.CHAT, config=vlm_config).validate()
-
-        # Validate Embedding
-        emb_valid, emb_msg = LLMClient(llm_type=LLMType.EMBEDDING, config=emb_config).validate()
-
-        # Build error message
-        if not vlm_valid or not emb_valid:
-            errors = []
-            if not vlm_valid:
-                errors.append(f"VLM: {vlm_msg}")
-            if not emb_valid:
-                errors.append(f"Embedding: {emb_msg}")
-            error_msg = "; ".join(errors)
-            return convert_resp(code=400, status=400, message=error_msg)
-
-        return convert_resp(code=0, status=200, message="连接测试成功！VLM和Embedding模型均正常")
-
-    except Exception as e:
-        logger.exception(f"Validation failed: {e}")
-        return convert_resp(code=500, status=500, message=f"Validation failed: {str(e)}")
-
-
-# ==================== General Settings ====================
-
-
-class GeneralSettingsRequest(BaseModel):
-    """General system settings request"""
-
-    capture: dict | None = None
-    processing: dict | None = None
-    logging: dict | None = None
-    content_generation: dict | None = None
-
-
-@router.get("/api/settings/general")
-async def get_general_settings(_auth: str = auth_dependency):
-    """Get general system settings"""
-    try:
-        import os
-
-        config = GlobalConfig.get_instance().get_config()
-        if not config:
-            return convert_resp(code=500, status=500, message="Configuration not initialized")
-
-        settings = {
-            "capture": config.get("capture", {}),
-            "processing": config.get("processing", {}),
-            "logging": config.get("logging", {}),
-            "content_generation": config.get("content_generation", {}),
-        }
-
-        # Resolve environment variables in debug output path for display
-        if "content_generation" in settings and "debug" in settings["content_generation"]:
-            debug_config = settings["content_generation"]["debug"]
-            if "output_path" in debug_config:
-                output_path = debug_config["output_path"]
-                # Resolve environment variables
-                if "${CONTEXT_PATH" in output_path:
-                    context_path = os.getenv("CONTEXT_PATH", ".")
-                    resolved_path = output_path.replace("${CONTEXT_PATH:.}", context_path)
-                    resolved_path = resolved_path.replace("${CONTEXT_PATH}", context_path)
-                    # Add resolved path as a separate field for display
-                    debug_config["output_path_resolved"] = resolved_path
-
-        return convert_resp(data=settings)
-
-    except Exception as e:
-        logger.exception(f"Failed to get general settings: {e}")
-        return convert_resp(
-            code=500, status=500, message=f"Failed to get general settings: {str(e)}"
-        )
-
-
-@router.post("/api/settings/general")
-async def update_general_settings(request: GeneralSettingsRequest, _auth: str = auth_dependency):
-    """Update general system settings"""
-    with _config_lock:
-        try:
-            config_mgr = GlobalConfig.get_instance().get_config_manager()
-            if not config_mgr:
-                return convert_resp(code=500, status=500, message="Config manager not initialized")
-
-            # Build settings dict
-            settings = {}
-            if request.capture is not None:
-                settings["capture"] = request.capture
-            if request.processing is not None:
-                settings["processing"] = request.processing
-            if request.logging is not None:
-                settings["logging"] = request.logging
-            if request.content_generation is not None:
-                settings["content_generation"] = request.content_generation
-
-            if not settings:
-                return convert_resp(code=400, status=400, message="No settings provided")
-
-            # Save to user_setting.yaml
-            if not config_mgr.save_user_settings(settings):
-                return convert_resp(code=500, status=500, message="Failed to save settings")
-
-            # Reload config
-            config_mgr.load_config(config_mgr.get_config_path())
-
-            logger.info("General settings updated successfully")
-            return convert_resp(code=0, status=200, message="Settings updated successfully")
-
-        except Exception as e:
-            logger.exception(f"Failed to update general settings: {e}")
-            return convert_resp(
-                code=500, status=500, message=f"Failed to update settings: {str(e)}"
-            )
-
-
-# ==================== Prompts Settings ====================
-
-
-class PromptsUpdateRequest(BaseModel):
-    """Prompts update request"""
-
-    prompts: dict
-
-
-@router.get("/api/settings/prompts")
-async def get_prompts(_auth: str = auth_dependency):
-    """Get current prompts"""
-    try:
-        prompt_mgr = GlobalConfig.get_instance().get_prompt_manager()
-        if not prompt_mgr:
-            return convert_resp(code=500, status=500, message="Prompt manager not initialized")
-
-        return convert_resp(data={"prompts": prompt_mgr.prompts})
-
-    except Exception as e:
-        logger.exception(f"Failed to get prompts: {e}")
-        return convert_resp(code=500, status=500, message=f"Failed to get prompts: {str(e)}")
-
-
-@router.post("/api/settings/prompts")
-async def update_prompts(request: PromptsUpdateRequest, _auth: str = auth_dependency):
-    """Update prompts"""
-    try:
-        prompt_mgr = GlobalConfig.get_instance().get_prompt_manager()
-        if not prompt_mgr:
-            return convert_resp(code=500, status=500, message="Prompt manager not initialized")
-
-        if not prompt_mgr.save_prompts(request.prompts):
-            return convert_resp(code=500, status=500, message="Failed to save prompts")
-
-        logger.info("Prompts updated successfully")
-        return convert_resp(code=0, status=200, message="Prompts updated successfully")
-
-    except Exception as e:
-        logger.exception(f"Failed to update prompts: {e}")
-        return convert_resp(code=500, status=500, message=f"Failed to update prompts: {str(e)}")
-
-
-@router.post("/api/settings/prompts/import")
-async def import_prompts(file: UploadFile = File(...), _auth: str = auth_dependency):
-    """Import prompts from YAML file"""
-    try:
-        prompt_mgr = GlobalConfig.get_instance().get_prompt_manager()
-        if not prompt_mgr:
-            return convert_resp(code=500, status=500, message="Prompt manager not initialized")
-
-        # Read file content
-        content = await file.read()
-        yaml_content = content.decode("utf-8")
-
-        if not prompt_mgr.import_prompts(yaml_content):
-            return convert_resp(code=400, status=400, message="Failed to import prompts")
-
-        logger.info("Prompts imported successfully")
-        return convert_resp(code=0, status=200, message="Prompts imported successfully")
-
-    except Exception as e:
-        logger.exception(f"Failed to import prompts: {e}")
-        return convert_resp(code=500, status=500, message=f"Failed to import prompts: {str(e)}")
-
-
-@router.get("/api/settings/prompts/export")
-async def export_prompts(_auth: str = auth_dependency):
-    """Export prompts as YAML file"""
-    try:
-        prompt_mgr = GlobalConfig.get_instance().get_prompt_manager()
-        if not prompt_mgr:
-            return convert_resp(code=500, status=500, message="Prompt manager not initialized")
-
-        yaml_content = prompt_mgr.export_prompts()
-        if not yaml_content:
-            return convert_resp(code=500, status=500, message="Failed to export prompts")
-
-        # Return as downloadable file
-        language = GlobalConfig.get_instance().get_language()
-        filename = f"prompts_{language}.yaml"
-
-        return StreamingResponse(
-            io.BytesIO(yaml_content.encode("utf-8")),
-            media_type="application/x-yaml",
-            headers={"Content-Disposition": f"attachment; filename={filename}"},
-        )
-
-    except Exception as e:
-        logger.exception(f"Failed to export prompts: {e}")
-        return convert_resp(code=500, status=500, message=f"Failed to export prompts: {str(e)}")
-
-
-@router.get("/api/settings/prompts/language")
-async def get_prompt_language(_auth: str = auth_dependency):
-    """Get current prompt language"""
-    try:
-        language = GlobalConfig.get_instance().get_language()
-        return convert_resp(data={"language": language})
-    except Exception as e:
-        logger.exception(f"Failed to get prompt language: {e}")
-        return convert_resp(code=500, status=500, message=f"Failed to get language: {str(e)}")
-
-
-class LanguageChangeRequest(BaseModel):
-    """Language change request"""
-
-    language: str = Field(..., pattern="^(zh|en)$")
-
-
-@router.post("/api/settings/prompts/language")
-async def change_prompt_language(request: LanguageChangeRequest, _auth: str = auth_dependency):
-    """Change prompt language"""
-    try:
-        # Update language setting and reload prompts
-        success = GlobalConfig.get_instance().set_language(request.language)
-
-        if not success:
-            return convert_resp(code=500, status=500, message="Failed to change language")
-
-        logger.info(f"Prompt language changed to: {request.language}")
-        return convert_resp(message=f"Language changed to {request.language}")
-    except Exception as e:
-        logger.exception(f"Failed to change prompt language: {e}")
-        return convert_resp(code=500, status=500, message=f"Failed to change language: {str(e)}")
-
-
-# ==================== Reset Settings ====================
-
-
-@router.post("/api/settings/reset")
-async def reset_settings(_auth: str = auth_dependency):
-    """Reset all user settings to defaults"""
-    with _config_lock:
-        try:
-            config_mgr = GlobalConfig.get_instance().get_config_manager()
-            prompt_mgr = GlobalConfig.get_instance().get_prompt_manager()
-
-            success = True
-
-            # Reset user settings
-            if config_mgr:
-                if not config_mgr.reset_user_settings():
-                    success = False
-                    logger.error("Failed to reset user settings")
-
-            # Reset user prompts
-            if prompt_mgr:
-                if not prompt_mgr.reset_user_prompts():
-                    success = False
-                    logger.error("Failed to reset user prompts")
-
-            if not success:
-                return convert_resp(code=500, status=500, message="Failed to reset some settings")
-
-            logger.info("All settings reset successfully")
-            return convert_resp(code=0, status=200, message="Settings reset successfully")
-
-        except Exception as e:
-            logger.exception(f"Failed to reset settings: {e}")
-            return convert_resp(code=500, status=500, message=f"Failed to reset settings: {str(e)}")
-
-
-# ==================== Prompts History & Debug ====================
-
-
-@router.get("/api/settings/prompts/history/{category}")
-async def get_prompts_history(category: str, _auth: str = auth_dependency):
-    """
-    Get debug history files for a prompt category
-
-    Args:
-        category: Prompt category (smart_tip_generation, todo_extraction, generation_report, realtime_activity_monitor)
-
-    Returns:
-        List of history files with metadata
-    """
-    try:
-        import os
-        from pathlib import Path
-
-        # Map category names to directory names
-        category_map = {
-            "smart_tip_generation": "tips",
-            "todo_extraction": "todo",
-            "generation_report": "report",
-            "realtime_activity_monitor": "activity",
-        }
-
-        if category not in category_map:
-            return convert_resp(code=400, status=400, message=f"Invalid category: {category}")
-
-        dir_name = category_map[category]
-
-        # Get debug output path from config
-        config = GlobalConfig.get_instance().get_config()
-        if not config:
-            return convert_resp(code=500, status=500, message="Configuration not initialized")
-
-        debug_config = config.get("content_generation", {}).get("debug", {})
-        if not debug_config.get("enabled", False):
-            return convert_resp(code=400, status=400, message="Debug mode is not enabled")
-
-        base_path = debug_config.get("output_path", "${CONTEXT_PATH:.}/debug/generation")
-
-        # Resolve environment variables
-        if "${CONTEXT_PATH" in base_path:
-            context_path = os.getenv("CONTEXT_PATH", ".")
-            base_path = base_path.replace("${CONTEXT_PATH:.}", context_path)
-            base_path = base_path.replace("${CONTEXT_PATH}", context_path)
-
-        # Get directory path
-        history_dir = Path(base_path) / dir_name
-
-        if not history_dir.exists():
-            return convert_resp(data=[])
-
-        # List all JSON files
-        history_files = []
-        for filepath in sorted(history_dir.glob("*.json"), reverse=True):  # Most recent first
-            try:
-                # Read file to check if it has response
-                import json
-
-                with open(filepath, "r", encoding="utf-8") as f:
-                    data = json.load(f)
-
-                has_result = bool(data.get("response"))
-                timestamp_str = data.get("timestamp", "")
-
-                history_files.append(
-                    {
-                        "filename": filepath.name,
-                        "timestamp": timestamp_str,
-                        "has_result": has_result,
-                    }
-                )
-            except Exception as e:
-                logger.warning(f"Failed to read history file {filepath}: {e}")
-                continue
-
-        return convert_resp(data=history_files)
-
-    except Exception as e:
-        logger.exception(f"Failed to get prompts history for {category}: {e}")
-        return convert_resp(code=500, status=500, message=f"Failed to get history: {str(e)}")
-
-
-@router.get("/api/settings/prompts/history/{category}/{filename}")
-async def get_prompts_history_detail(category: str, filename: str, _auth: str = auth_dependency):
-    """
-    Get detailed content of a specific debug history file
-
-    Args:
-        category: Prompt category
-        filename: History file name
-
-    Returns:
-        Debug file content with messages and response
-    """
-    try:
-        import json
-        import os
-        from pathlib import Path
-
-        # Map category names to directory names
-        category_map = {
-            "smart_tip_generation": "tips",
-            "todo_extraction": "todo",
-            "generation_report": "report",
-            "realtime_activity_monitor": "activity",
-        }
-
-        if category not in category_map:
-            return convert_resp(code=400, status=400, message=f"Invalid category: {category}")
-
-        dir_name = category_map[category]
-
-        # Get debug output path from config
-        config = GlobalConfig.get_instance().get_config()
-        if not config:
-            return convert_resp(code=500, status=500, message="Configuration not initialized")
-
-        debug_config = config.get("content_generation", {}).get("debug", {})
-        base_path = debug_config.get("output_path", "${CONTEXT_PATH:.}/debug/generation")
-
-        # Resolve environment variables
-        if "${CONTEXT_PATH" in base_path:
-            context_path = os.getenv("CONTEXT_PATH", ".")
-            base_path = base_path.replace("${CONTEXT_PATH:.}", context_path)
-            base_path = base_path.replace("${CONTEXT_PATH}", context_path)
-
-        # Get file path (validate filename to prevent directory traversal)
-        if ".." in filename or "/" in filename or "\\" in filename:
-            return convert_resp(code=400, status=400, message="Invalid filename")
-
-        filepath = Path(base_path) / dir_name / filename
-
-        if not filepath.exists():
-            return convert_resp(code=404, status=404, message="History file not found")
-
-        # Read and return file content
-        with open(filepath, "r", encoding="utf-8") as f:
-            data = json.load(f)
-
-        return convert_resp(data=data)
-
-    except Exception as e:
-        logger.exception(f"Failed to get history detail for {category}/{filename}: {e}")
-        return convert_resp(code=500, status=500, message=f"Failed to get history detail: {str(e)}")
-
-
-class RegenerateRequest(BaseModel):
-    """Regenerate request with custom prompts"""
-
-    category: str
-    history_file: str
-    custom_prompts: dict = Field(
-        default_factory=dict, description="Custom prompts with system and user keys"
-    )
-
-
-@router.post("/api/settings/prompts/regenerate")
-async def regenerate_with_custom_prompts(request: RegenerateRequest, _auth: str = auth_dependency):
-    """
-    Regenerate content using custom prompts and compare with original result
-
-    Args:
-        request: Regenerate request with category, history_file, and custom_prompts
-
-    Returns:
-        Comparison data with original and new results
-    """
-    try:
-        import json
-        import os
-        from pathlib import Path
-
-        # Map category names to directory names
-        category_map = {
-            "smart_tip_generation": "tips",
-            "todo_extraction": "todo",
-            "generation_report": "report",
-            "realtime_activity_monitor": "activity",
-        }
-
-        if request.category not in category_map:
-            return convert_resp(
-                code=400, status=400, message=f"Invalid category: {request.category}"
-            )
-
-        dir_name = category_map[request.category]
-
-        # Get debug output path from config
-        config = GlobalConfig.get_instance().get_config()
-        if not config:
-            return convert_resp(code=500, status=500, message="Configuration not initialized")
-
-        debug_config = config.get("content_generation", {}).get("debug", {})
-        base_path = debug_config.get("output_path", "${CONTEXT_PATH:.}/debug/generation")
-
-        # Resolve environment variables
-        if "${CONTEXT_PATH" in base_path:
-            context_path = os.getenv("CONTEXT_PATH", ".")
-            base_path = base_path.replace("${CONTEXT_PATH:.}", context_path)
-            base_path = base_path.replace("${CONTEXT_PATH}", context_path)
-
-        # Validate and read history file
-        if (
-            ".." in request.history_file
-            or "/" in request.history_file
-            or "\\" in request.history_file
-        ):
-            return convert_resp(code=400, status=400, message="Invalid filename")
-
-        filepath = Path(base_path) / dir_name / request.history_file
-
-        if not filepath.exists():
-            return convert_resp(code=404, status=404, message="History file not found")
-
-        # Read original debug data
-        with open(filepath, "r", encoding="utf-8") as f:
-            original_data = json.load(f)
-
-        original_messages = original_data.get("messages", [])
-        original_response = original_data.get("response", "")
-
-        if not original_messages:
-            return convert_resp(code=400, status=400, message="No messages found in history file")
-
-        # Replace prompts with custom ones
-        new_messages = []
-        for msg in original_messages:
-            if msg.get("role") == "system" and request.custom_prompts.get("system"):
-                new_messages.append({"role": "system", "content": request.custom_prompts["system"]})
-            elif msg.get("role") == "user" and request.custom_prompts.get("user"):
-                # For user messages, we might want to keep the data but replace the template
-                # This is tricky as user messages contain actual data, not just template
-                # For now, we'll keep the original user message as it contains real data
-                new_messages.append(msg)
-            else:
-                new_messages.append(msg)
-
-        # Generate new response
-        from opencontext.llm.global_vlm_client import generate_with_messages
-
-        response = generate_with_messages(new_messages)
-        # Return comparison data
-        comparison_data = {
-            "original_result": original_response,
-            "new_result": response,
-            "custom_prompts": request.custom_prompts,
-            "timestamp": original_data.get("timestamp", ""),
-            "category": request.category,
-        }
-
-        return convert_resp(data=comparison_data)
-
-    except Exception as e:
-        logger.exception(f"Failed to regenerate with custom prompts: {e}")
-        return convert_resp(code=500, status=500, message=f"Failed to regenerate: {str(e)}")
->>>>>>> 4e789e6d
+            logger.exception(f"Failed to update model settings: {e}")