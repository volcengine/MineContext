#!/usr/bin/env python
# -*- coding: utf-8 -*-

# Copyright (c) 2025 Beijing Volcano Engine Technology Co., Ltd.
# SPDX-License-Identifier: Apache-2.0

"""
Screenshot processor
"""
import asyncio
import base64
import datetime
import heapq
import json
import os
import queue
import threading
import time
from collections import deque
from typing import Any, Dict, List, Optional, Tuple

from opencontext.context_processing.processor.base_processor import BaseContextProcessor
from opencontext.context_processing.processor.entity_processor import (
    refresh_entities,
    validate_and_clean_entities,
)
from opencontext.llm.global_embedding_client import do_vectorize
from opencontext.llm.global_vlm_client import generate_with_messages_async
from opencontext.models.context import *
from opencontext.models.enums import get_context_type_descriptions_for_extraction
from opencontext.monitoring.monitor import record_processing_error
from opencontext.storage.global_storage import get_storage
from opencontext.tools.tool_definitions import ALL_TOOL_DEFINITIONS
from opencontext.utils.image import calculate_phash, resize_image
from opencontext.utils.json_parser import parse_json_from_response
from opencontext.utils.logging_utils import get_logger
from opencontext.config.global_config import get_prompt_group
from opencontext.monitoring import (
    increment_data_count,
    increment_recording_stat,
    record_processing_metrics,
)

logger = get_logger(__name__)


class ScreenshotProcessor(BaseContextProcessor):
    """
    Processor for processing and analyzing screenshots to extract context information.
    It supports real-time deduplication, context-aware information extraction and periodic memory compression.
    This processor uses a background thread model, placing processing tasks in a queue and executing them in the background.
    """

    def __init__(self):
        """
        Initialize ScreenshotProcessor.
        """
        # Get from global configuration
        from opencontext.config.global_config import get_config, get_prompt_manager

        config = get_config("processing.screenshot_processor") or {}
        super().__init__(config)


        self._similarity_hash_threshold = self.config.get("similarity_hash_threshold", 2)
        self._batch_size = self.config.get("batch_size", 10)
        self._batch_timeout = self.config.get("batch_timeout", 20)  # seconds
        self._max_raw_properties = self.config.get("max_raw_properties", 5)
        self._max_image_size = self.config.get("max_image_size", 0)
        self._resize_quality = self.config.get("resize_quality", 95)
        self._enabled_delete = self.config.get("enabled_delete", False)

        self._stop_event = threading.Event()

        # Pipeline related
        self._input_queue = queue.Queue(maxsize=self._batch_size * 2)
        self._processing_task = threading.Thread(target=self._run_processing_loop, daemon=True)
        self._processing_task.start()

        # State cache
        self._processed_cache = (
            {}
        )
        self._current_screenshot = deque(maxlen=self._batch_size * 2)

    def shutdown(self, graceful: bool = False):
        """Gracefully shut down background processing tasks."""
        logger.info("Shutting down ScreenshotProcessor...")
        self._stop_event.set()
        # Put a sentinel value in the queue to unblock the blocked get()
        self._input_queue.put(None)
        self._processing_task.join(timeout=5)
        if self._processing_task.is_alive():
            logger.warning("ScreenshotProcessor background task failed to stop in time.")
        logger.info("ScreenshotProcessor has been shut down.")

    def get_name(self) -> str:
        """Return the processor name."""
        return "screenshot_processor"

    def get_description(self) -> str:
        """Return the processor description."""
        return "Analyze screenshot streams, deduplicate images, and asynchronously extract context information."

    def can_process(self, context: RawContextProperties) -> bool:
        """
        Check if this processor can handle the given context.
        This processor only processes screenshot contexts.
        """
        return (
            isinstance(context, RawContextProperties) and context.source == ContextSource.SCREENSHOT
        )

    def _is_duplicate(self, new_context: RawContextProperties) -> bool:
        """
        Real-time deduplication of incoming screenshots after image compression.

        Args:
            new_context (RawContextProperties): New screenshot context.
            cache (list): The cache to check for duplicates.

        Returns:
            bool: Returns True if it's a new image, False if it's a duplicate image.
        """
        new_phash = calculate_phash(new_context.content_path)
        if new_phash is None:
            raise ValueError("Failed to calculate screenshot pHash")

        # To avoid modification during iteration
        for item in list(self._current_screenshot):
            diff = bin(int(str(new_phash), 16) ^ int(str(item["phash"]), 16)).count("1")
            if diff <= self._similarity_hash_threshold:
                # Find duplicate, move it to end of list (consider as most recently used)
                self._current_screenshot.remove(item)
                self._current_screenshot.append(item)

                if self._enabled_delete:
                    try:
                        os.remove(new_context.content_path)
                    except Exception as e:
                        logger.error(f"Failed to delete duplicate screenshot file: {e}")
                return True

        # If no duplicate found, it's a new image
        self._current_screenshot.append({"phash": new_phash, "id": new_context.object_id})

        return False

    def process(self, context: RawContextProperties) -> bool:
        """
        Process a single screenshot context.
        This method handles deduplication and adds new screenshots to temporary cache for batch processing.
        When cache reaches batch size, triggers information extraction.
        """
        if not self.can_process(context):
            return False
        try:
            if self._max_image_size > 0:
                resize_image(context.content_path, self._max_image_size, self._resize_quality)
            if not self._is_duplicate(context):
                self._input_queue.put(context)
                # Record screenshot path for UI display
                from opencontext.monitoring import record_screenshot_path

                if context.content_path:
                    record_screenshot_path(context.content_path)
        except Exception as e:
            logger.exception(f"Error processing screenshot {context.content_path}: {e}")
            return False
        return True

    def _run_processing_loop(self):
        from opencontext.monitoring import (
            increment_data_count,
            increment_recording_stat,
            record_processing_metrics,
        )
        """Background processing loop for handling screenshots in input queue."""
        unprocessed_contexts = []
        last_process_time = int(time.time())
        while not self._stop_event.is_set():
            try:
                # Wait for new items or timeout
                raw_context = self._input_queue.get(timeout=self._batch_timeout)
                if raw_context is None:  # sentinel value
                    logger.info("Received sentinel value, exiting processing loop")
                    break
                # Process deduplication
                unprocessed_contexts.append(raw_context)
                if (int(time.time()) - last_process_time) < self._batch_timeout * 2 and len(
                    unprocessed_contexts
                ) < self._batch_size:
                    # logger.info(f"Screenshots in cache: {len(unprocessed_contexts)}")
                    continue
            except queue.Empty:
                # logger.info("Queue empty, waiting for new data")
                continue
            except Exception as e:
                logger.error(f"Unexpected error in processing loop: {e}")
                time.sleep(1)
            start_time = time.time()
            increment_data_count("screenshot", count=len(unprocessed_contexts))
            try:
                processed_contexts =  asyncio.run(self.batch_process(unprocessed_contexts))
                if processed_contexts:
                    get_storage().batch_upsert_processed_context(processed_contexts)
            except Exception as e:
                error_msg = f"Failed during concurrent VLM processing: {e}"
                logger.error(error_msg)
                record_processing_error(
                    error_msg, processor_name=self.get_name(), context_count=len(unprocessed_contexts)
                )
                increment_recording_stat("failed", len(unprocessed_contexts))
                continue
            try:
                duration_ms = int((time.time() - start_time) * 1000)
                record_processing_metrics(
                    processor_name=self.get_name(),
                    operation="screenshot_process",
                    duration_ms=duration_ms,
                    context_count=len(processed_contexts),
                )

                # Record context count by type
                for context in processed_contexts:
                    increment_data_count("context", count=1, context_type=context.extracted_data.context_type.value)

                # Increment processed screenshots count
                increment_recording_stat("processed", len(processed_contexts))

            except ImportError:
                pass
            unprocessed_contexts.clear()
            last_process_time = int(time.time())

    async def _process_vlm_single(self, raw_context: RawContextProperties) -> List[ProcessedContext]:
        """
        Process a single screenshot with VLM
        """
        prompt_group = get_prompt_group(
            "processing.extraction.screenshot_analyze"
        )
        system_prompt = prompt_group.get("system")
        user_prompt_template = prompt_group.get("user")
        if not system_prompt or not user_prompt_template:
            logger.error("Failed to get complete prompt for screenshot_analyze.")
            raise ValueError("Missing prompt configuration for screenshot_analyze")

        # Prepare image data
        image_path = raw_context.content_path
        if not image_path or not os.path.exists(image_path):
            logger.error(f"Screenshot path is invalid or does not exist: {image_path}")
            raise ValueError(f"Screenshot path is invalid or does not exist: {image_path}")

        base64_image = self._encode_image_to_base64(image_path)
        if not base64_image:
            logger.warning(f"Failed to encode image: {image_path}")
            raise ValueError(f"Failed to encode image: {image_path}")

        content = [
            {
                "type": "image_url",
                "image_url": {
                    "url": f"data:image/png;base64,{base64_image}",
                },
            }
        ]

        time_now = datetime.datetime.now()
        user_prompt = user_prompt_template.format(
            current_date=time_now.isoformat(),
            current_timestamp=int(time_now.timestamp()),
            current_timezone=time_now.tzname(),
        )
        content.insert(0, {"type": "text", "text": user_prompt})
        system_prompt = system_prompt.format(
            context_type_descriptions=get_context_type_descriptions_for_extraction()
        )

        messages = [
            {"role": "system", "content": system_prompt},
            {"role": "user", "content": content},
        ]

<<<<<<< HEAD
        raw_llm_response = ''
=======
>>>>>>> fa073e76
        try:
            raw_llm_response = await generate_with_messages_async(messages)
        except Exception as e:
            logger.error(f"Failed to get VLM response. Error: {e}")
            raise ValueError(f"Failed to get VLM response. Error: {e}")
<<<<<<< HEAD

        raw_resp = parse_json_from_response(raw_llm_response)
        if not raw_resp:
            logger.error(f"Empty VLM response.")
            raise ValueError(f"Empty VLM response.")
        
        items = raw_resp.get("items", [])
        processed_items = []
        for item in items:
            processed_items.append(self._create_processed_context(item, raw_context))
        return processed_items
=======

        if not raw_llm_response:
            logger.error(f"Empty VLM response.")
            raise ValueError(f"Empty VLM response.")

        raw_resp = parse_json_from_response(raw_llm_response)
        return self._create_processed_contexts(raw_resp, raw_context)
>>>>>>> fa073e76

    async def _merge_contexts(self, processed_items: List[ProcessedContext]) -> List[ProcessedContext]:
        """
        Merge newly processed items with cached items based on context_type semantics.
        """
        if not processed_items:
            return []

        # Group by context_type
        items_by_type = {}
        for item in processed_items:
            context_type = item.extracted_data.context_type
            items_by_type.setdefault(context_type, []).append(item)

<<<<<<< HEAD
=======
        # Process each context_type concurrently
>>>>>>> fa073e76
        tasks = []
        for context_type, new_items in items_by_type.items():
            cached_items = list(self._processed_cache.get(context_type.value, {}).values())
            tasks.append(self._merge_items_with_llm(context_type, new_items, cached_items))

        results = await asyncio.gather(*tasks, return_exceptions=True)

        all_newly_created = []
        for idx, result in enumerate(results):
            if isinstance(result, Exception):
                logger.error(f"Merge task {idx} failed with error: {result}")
                continue
            if result:
<<<<<<< HEAD
                all_newly_created.extend(result.get("processed_contexts", []))
                self._processed_cache[context_type.value] = result.get("new_ctxs", {})
                for item_id in result.get("need_to_del_ids", []):
                    get_storage().delete_processed_context(item_id, context_type.value)

        return all_newly_created

    async def _merge_items_with_llm(self, context_type: ContextType, new_items: List[ProcessedContext], cached_items: List[ProcessedContext]) -> Dict[str, Any]:
=======
                all_newly_created.extend(result)

        return all_newly_created

    async def _merge_items_with_llm(self, context_type: ContextType, new_items: List[ProcessedContext], cached_items: List[ProcessedContext]) -> List[ProcessedContext]:
>>>>>>> fa073e76
        """
        Call LLM to merge items and directly return ProcessedContext objects.
        Handles both merged (multiple items -> one) and new (independent) items.
        """
        prompt_group = get_prompt_group("merging.screenshot_batch_merging")
<<<<<<< HEAD
        all_items_map = {item.id: item for item in new_items + cached_items}
        items_json = json.dumps([self._item_to_dict(item) for item in new_items + cached_items], ensure_ascii=False, indent=2)

=======

        # Build id->item mapping for all items
        all_items_map = {item.id: item for item in new_items + cached_items}

        # Prepare JSON for LLM
        items_json = json.dumps([self._item_to_dict(item) for item in new_items + cached_items], ensure_ascii=False, indent=2)

        # Build and send messages
>>>>>>> fa073e76
        messages = [
            {"role": "system", "content": prompt_group["system"]},
            {"role": "user", "content": prompt_group["user"].format(
                context_type=context_type.value,
                items_json=items_json
            )},
        ]
<<<<<<< HEAD

        response = await generate_with_messages_async(messages)

        if not response:
            raise ValueError(f"Empty LLM response when merge items for context type: {context_type.value}")

        response_data = parse_json_from_response(response)
        if not isinstance(response_data, dict) or "items" not in response_data:
            logger.error(f"merge_items_with_llm, Invalid response format: {response_data}")
            raise ValueError(f"Invalid response format when merge items for context type: {context_type.value}")

        # Process results and build ProcessedContext objects
        result_contexts = []
        now = datetime.datetime.now()
        if context_type.value not in self._processed_cache:
            self._processed_cache[context_type.value] = {}
        need_to_del_ids = []
        final_context = None
        new_ctxs = {}
        for result in response_data.get("items", []):
            merge_type = result.get("merge_type")
            data = result.get("data", {})

            if merge_type == "merged":
                merged_ids = result.get("merged_ids", [])
                if not merged_ids:
                    logger.error(f"merged type but no merged_ids, skipping")
                    continue
                items_to_merge = [all_items_map[id] for id in merged_ids if id in all_items_map]
                if not items_to_merge:
                    logger.error(f"No valid items for merged_ids: {merged_ids}")
                    continue

                min_create_time = min((i.properties.create_time for i in items_to_merge if i.properties.create_time), default=now)
                event_time = self._parse_event_time_str(
                    data.get("event_time"),
                    max((i.properties.event_time for i in items_to_merge if i.properties.event_time), default=now)
                )

                all_raw_props = []
                for item in items_to_merge:
                    all_raw_props.extend(item.properties.raw_properties)

                merged_ctx = ProcessedContext(
                    properties=ContextProperties(
                        raw_properties=all_raw_props,
                        create_time=min_create_time,
                        update_time=now,
                        event_time=event_time,
                        enable_merge=True,
                        is_happend=event_time <= now if event_time else False,
                        duration_count=sum(i.properties.duration_count for i in items_to_merge),
                        merge_count=sum(i.properties.merge_count for i in items_to_merge) + 1,
                    ),
                    extracted_data=ExtractedData(
                        title=data.get("title", ""),
                        summary=data.get("summary", ""),
                        keywords=sorted(set(data.get("keywords", []))),
                        entities=[],  # Will be populated below
                        context_type=context_type,
                        importance=self._safe_int(data.get("importance")),
                        confidence=self._safe_int(data.get("confidence")),
                    ),
                    vectorize=Vectorize(
                        content_format=ContentFormat.TEXT,
                        text=f"{data.get('title', '')} {data.get('summary', '')}",
                    ),
                )

                # # Process entities for merged context
                # raw_entities = data.get("entities", [])
                # entities_info = validate_and_clean_entities(raw_entities)
                # context_text = f"{data.get('title', '')} {data.get('summary', '')}"
                # entities = refresh_entities(entities_info, context_text)
                # merged_ctx.extracted_data.entities = entities

                final_context = merged_ctx
                need_to_del_ids.extend([item.id for item in items_to_merge if item.id in self._processed_cache.get(context_type.value, {})])
                logger.debug(f"Merged {len(merged_ids)} items")

            elif merge_type == "new":
                # Independent new item
                merged_ids = result.get("merged_ids", [])
                if not merged_ids or merged_ids[0] not in all_items_map:
                    logger.error(f"new type but no merged_ids or merged_ids[0] not in all_items_map, skipping")
                    continue
                if merged_ids[0] in self._processed_cache.get(context_type.value, {}):
                    continue
                final_context = all_items_map[merged_ids[0]]
                new_ctxs[final_context.id] = final_context

            entities_info = validate_and_clean_entities(data.get("entities", []))
            entities = refresh_entities(entities_info, final_context.vectorize.text)
            final_context.extracted_data.entities = entities
            result_contexts.append(final_context)
            
        return {"processed_contexts": result_contexts, "need_to_del_ids": need_to_del_ids, "new_ctxs": new_ctxs}

    def _parse_event_time_str(self, time_str: Optional[str], default: datetime.datetime) -> datetime.datetime:
        """Parse ISO time string, return default if invalid."""
        if not time_str or time_str == "null":
            return default
        try:
            if any(
                invalid_char in time_str
                for invalid_char in ["xxxx", "XXXX", "TZ:TZ", "TZ", "????"]
            ):
                event_time = default
            elif time_str.endswith("Z"):
                time_str = time_str[:-1] + "+00:00"
                event_time = datetime.datetime.fromisoformat(time_str)
                return event_time
            return default
        except (ValueError, TypeError):
            return default

    def _safe_int(self, value, default=0) -> int:
        """Safely convert to int."""
        if value is None or value == "" or value == "null":
            return default
        try:
            return int(value)
        except (ValueError, TypeError):
            return default

    def _item_to_dict(self, item: ProcessedContext) -> Dict[str, Any]:
        """Convert a ProcessedContext item to a dictionary for LLM."""
        return {
            **item.extracted_data.to_dict(),
            "id": item.id,
            "event_time": item.properties.event_time.isoformat()
            if item.properties.event_time
            else None,
        }

    async def batch_process(self, raw_contexts: List[RawContextProperties]) -> List[ProcessedContext]:
        """
        Batch process screenshots using Vision LLM with concurrent batch processing
        """

        logger.info(f"Processing {len(raw_contexts)} screenshots concurrently")

        # Step 1: Process all VLM tasks concurrently
        vlm_results = await asyncio.gather(
            *[self._process_vlm_single(raw_context) for raw_context in raw_contexts],
            return_exceptions=True
        )

        all_vlm_items = []
        for idx, result in enumerate(vlm_results):
            if isinstance(result, Exception):
                logger.error(f"Screenshot {idx} failed with error: {result}")
                increment_recording_stat("failed", 1)
                continue
            if result:
                # for item in result:
                #     print(f"result.extracted_data.context_type: {item.extracted_data.context_type} result: {item.vectorize.text}")
                #     print("-"*80)
                all_vlm_items.extend(result)

        if not all_vlm_items:
            return []

        logger.info(f"VLM parsing completed, got {len(all_vlm_items)} items")

        # Step 2: Merge contexts concurrently
        newly_processed_contexts = await self._merge_contexts(all_vlm_items)
        return newly_processed_contexts

    def _create_processed_context(self, analysis: Dict[str, Any], raw_context: RawContextProperties = None) -> ProcessedContext:
        now = datetime.datetime.now()
        if not analysis:
            logger.warning(f"Skipping incomplete item: {analysis}")
            return None
        context_type = None
        try:
            context_type_str = analysis.get("context_type", "semantic_context")
            # Use the robust context type helper
            from opencontext.models.enums import get_context_type_for_analysis
            context_type = get_context_type_for_analysis(context_type_str)
        except Exception as e:
            logger.warning(f"Error processing context_type: {e}, using default activity_context.")
            from opencontext.models.enums import ContextType
            context_type = ContextType.ACTIVITY_CONTEXT

        event_time = self._parse_event_time_str(analysis.get("event_time"), now)

        # Entity extraction moved to merge phase
        entities = []
        raw_keywords = analysis.get("keywords", [])
        extracted_data = ExtractedData(
            title=analysis.get("title", ""),
            summary=analysis.get("summary", ""),
            keywords=sorted(list(set(raw_keywords))),
            entities=entities,
            context_type=context_type,
            importance=self._safe_int(analysis.get("importance"), 0),
            confidence=self._safe_int(analysis.get("confidence"), 0),
        )

        new_context = ProcessedContext(
            properties=ContextProperties(
                raw_properties=[raw_context] if raw_context else [],
                source=ContextSource.SCREENSHOT,
                create_time=raw_context.create_time if raw_context else now,
                update_time=now,
                event_time=event_time,
                enable_merge=True,
                is_happend=event_time <= now,
            ),
            extracted_data=extracted_data,
            vectorize=Vectorize(
                content_format=ContentFormat.TEXT,
                text=f"{extracted_data.title} {extracted_data.summary}",
            ),
        )
        return new_context
=======

        from opencontext.llm.global_vlm_client import generate_with_messages_async
        response = await generate_with_messages_async(messages)

        if not response:
            logger.error(f"merge_items_with_llm, Empty LLM response.")
            raise ValueError(f"Empty LLM response.")

        response_data = parse_json_from_response(response)
        if not isinstance(response_data, dict) or "items" not in response_data:
            logger.error(f"merge_items_with_llm, Invalid response format: {response_data}")
            raise ValueError(f"Invalid response format: {response_data}")

        # Process results and build ProcessedContext objects
        result_contexts = []
        now = datetime.datetime.now()
        need_to_del_ids = {}
        if context_type.value not in self._processed_cache:
            self._processed_cache[context_type.value] = {}
        for result in response_data.get("items", []):
            merge_type = result.get("merge_type")
            data = result.get("data", {})

            if merge_type == "merged":
                merged_ids = result.get("merged_ids", [])
                if not merged_ids:
                    logger.warning("merged type but no merged_ids, skipping")
                    continue
                items_to_merge = [all_items_map[id] for id in merged_ids if id in all_items_map]
                if not items_to_merge:
                    logger.warning(f"No valid items for merged_ids: {merged_ids}")
                    continue
                # Use oldest item as base
                base_item = min(items_to_merge, key=lambda x: x.properties.create_time)

                event_time = self._parse_event_time_str(
                    data.get("event_time"),
                    max((i.properties.event_time for i in items_to_merge if i.properties.event_time), default=now)
                )

                # Merge raw_properties
                all_raw_props = []
                for item in items_to_merge:
                    all_raw_props.extend(item.properties.raw_properties)

                # Build merged context
                merged_ctx = ProcessedContext(
                    properties=ContextProperties(
                        raw_properties=all_raw_props,
                        create_time=base_item.properties.create_time,
                        update_time=now,
                        event_time=event_time,
                        enable_merge=True,
                        is_happend=event_time <= now if event_time else False,
                        duration_count=sum(i.properties.duration_count for i in items_to_merge),
                        merge_count=sum(i.properties.merge_count for i in items_to_merge) + 1,
                    ),
                    extracted_data=ExtractedData(
                        title=data.get("title", ""),
                        summary=data.get("summary", ""),
                        keywords=sorted(set(data.get("keywords", []))),
                        entities=sorted(set(data.get("entities", []))),
                        context_type=context_type,
                        importance=self._safe_int(data.get("importance")),
                        confidence=self._safe_int(data.get("confidence")),
                    ),
                    vectorize=Vectorize(
                        content_format=ContentFormat.TEXT,
                        text=f"{data.get('title', '')} {data.get('summary', '')}",
                    ),
                )
                result_contexts.append(merged_ctx)
                if context_type.value not in need_to_del_ids:
                    need_to_del_ids[context_type.value] = []
                need_to_del_ids[context_type.value].extend([item.id for item in items_to_merge if item.id in self._processed_cache.get(context_type.value, {})])
                logger.debug(f"Merged {len(merged_ids)} items")

            elif merge_type == "new":
                # Independent new item
                merged_ids = result.get("merged_ids", [])
                if merged_ids and merged_ids[0] in all_items_map:
                    result_contexts.append(all_items_map[merged_ids[0]])
                    self._processed_cache[context_type.value][merged_ids[0]] = all_items_map[merged_ids[0]]
                    continue
                event_time = self._parse_event_time_str(data.get("event_time"), now)
                new_ctx = ProcessedContext(
                    properties=ContextProperties(
                        raw_properties=[],
                        source=ContextSource.SCREENSHOT,
                        create_time=now,
                        update_time=now,
                        event_time=event_time,
                        enable_merge=True,
                        is_happend=event_time <= now,
                        duration_count=1,
                        merge_count=0,
                    ),
                    extracted_data=ExtractedData(
                        title=data.get("title", ""),
                        summary=data.get("summary", ""),
                        keywords=sorted(set(data.get("keywords", []))),
                        entities=sorted(set(data.get("entities", []))),
                        context_type=context_type,
                        importance=self._safe_int(data.get("importance")),
                        confidence=self._safe_int(data.get("confidence")),
                    ),
                    vectorize=Vectorize(
                        content_format=ContentFormat.TEXT,
                        text=f"{data.get('title', '')} {data.get('summary', '')}",
                    ),
                )
                result_contexts.append(new_ctx)
                self._processed_cache[context_type.value][new_ctx.id] = new_ctx

        return result_contexts

    def _parse_event_time_str(self, time_str: Optional[str], default: datetime.datetime) -> datetime.datetime:
        """Parse ISO time string, return default if invalid."""
        if not time_str or time_str == "null":
            return default
        try:
            if any(
                invalid_char in time_str
                for invalid_char in ["xxxx", "XXXX", "TZ:TZ", "TZ", "????"]
            ):
                event_time = default
            elif time_str.endswith("Z"):
                time_str = time_str[:-1] + "+00:00"
                event_time = datetime.datetime.fromisoformat(time_str)
                return event_time
            return default
        except (ValueError, TypeError):
            return default

    def _safe_int(self, value, default=0) -> int:
        """Safely convert to int."""
        if value is None or value == "" or value == "null":
            return default
        try:
            return int(value)
        except (ValueError, TypeError):
            return default

    def _item_to_dict(self, item: ProcessedContext) -> Dict[str, Any]:
        """Convert a ProcessedContext item to a dictionary for LLM."""
        return {
            **item.extracted_data.to_dict(),
            "id": item.id,
            "event_time": item.properties.event_time.isoformat()
            if item.properties.event_time
            else None,
        }

    async def batch_process(self, raw_contexts: List[RawContextProperties]) -> List[ProcessedContext]:
        """
        Batch process screenshots using Vision LLM with concurrent batch processing
        """

        logger.info(f"Processing {len(raw_contexts)} screenshots concurrently")

        # Step 1: Process all VLM tasks concurrently
        vlm_results = await asyncio.gather(
            *[self._process_vlm_single(raw_context) for raw_context in raw_contexts],
            return_exceptions=True
        )

        all_vlm_items = []
        for idx, result in enumerate(vlm_results):
            if isinstance(result, Exception):
                logger.error(f"Screenshot {idx} failed with error: {result}")
                increment_recording_stat("failed", 1)
                continue
            if result:
                all_vlm_items.extend(result)

        if not all_vlm_items:
            return []

        logger.info(f"VLM parsing completed, got {len(all_vlm_items)} items")

        # Step 2: Merge contexts concurrently
        newly_processed_contexts = await self._merge_contexts(all_vlm_items)
        return newly_processed_contexts

    def _create_processed_contexts(self, raw_resp: Any, raw_context: RawContextProperties) -> List[ProcessedContext]:
        """
        Create or merge processed context objects based on LLM extracted data.
        This method follows rules defined in `screenshot_contextual_batch` prompt.
        """
        # Handle when LLM returns a list instead of dict
        if isinstance(raw_resp, list) and raw_resp:
            raw_resp = raw_resp[0]
        if (
            not isinstance(raw_resp, dict)
            or "items" not in raw_resp
            or not isinstance(raw_resp.get("items"), list)
        ):
            logger.warning(f"LLM returned unprocessable data format: {raw_resp}")
            raise ValueError(f"LLM returned unprocessable data format: {raw_resp}")
        # logger.info(f"Data format returned from LLM: {raw_resp}")
        newly_processed_contexts = []
        items_to_process = raw_resp.get("items", [])
        now = datetime.datetime.now()

        for analysis in items_to_process:
            if not analysis:
                logger.warning(f"Skipping incomplete item: {analysis}")
                continue
            context_type = None
            try:
                context_type_str = analysis.get("context_type", "semantic_context")
                # Use the robust context type helper
                from opencontext.models.enums import get_context_type_for_analysis
                context_type = get_context_type_for_analysis(context_type_str)
            except Exception as e:
                logger.warning(f"Error processing context_type: {e}, using default activity_context.")
                from opencontext.models.enums import ContextType
                context_type = ContextType.ACTIVITY_CONTEXT


            event_time = self._parse_event_time_str(analysis.get("event_time"), now)

            raw_entities = analysis.get("entities", [])
            entities_info = validate_and_clean_entities(raw_entities)
            context_text = f"{analysis.get('title', '')} {analysis.get('summary', '')}"
            entities = refresh_entities(entities_info, context_text)
            raw_keywords = analysis.get("keywords", [])
            extracted_data = ExtractedData(
                title=analysis.get("title", ""),
                summary=analysis.get("summary", ""),
                keywords=sorted(list(set(raw_keywords))),
                entities=entities,
                context_type=context_type,
                importance=self._safe_int(analysis.get("importance"), 0),
                confidence=self._safe_int(analysis.get("confidence"), 0),
            )

            new_context = ProcessedContext(
                properties=ContextProperties(
                    raw_properties=[raw_context],
                    source=ContextSource.SCREENSHOT,
                    create_time=raw_context.create_time,
                    update_time=now,
                    event_time=event_time,
                    enable_merge=True,
                    is_happend=event_time <= now,
                ),
                extracted_data=extracted_data,
                vectorize=Vectorize(
                    content_format=ContentFormat.TEXT,
                    text=f"{extracted_data.title} {extracted_data.summary}",
                ),
            )
            newly_processed_contexts.append(new_context)
        return newly_processed_contexts
>>>>>>> fa073e76

    def _encode_image_to_base64(self, image_path: str) -> Optional[str]:
        """Encode image file to base64 string."""
        try:
            with open(image_path, "rb") as image_file:
                return base64.b64encode(image_file.read()).decode("utf-8")
        except Exception as e:
            logger.error(f"Error encoding image {image_path} to base64: {e}")
            return None<|MERGE_RESOLUTION|>--- conflicted
+++ resolved
@@ -282,16 +282,12 @@
             {"role": "user", "content": content},
         ]
 
-<<<<<<< HEAD
         raw_llm_response = ''
-=======
->>>>>>> fa073e76
         try:
             raw_llm_response = await generate_with_messages_async(messages)
         except Exception as e:
             logger.error(f"Failed to get VLM response. Error: {e}")
             raise ValueError(f"Failed to get VLM response. Error: {e}")
-<<<<<<< HEAD
 
         raw_resp = parse_json_from_response(raw_llm_response)
         if not raw_resp:
@@ -303,15 +299,6 @@
         for item in items:
             processed_items.append(self._create_processed_context(item, raw_context))
         return processed_items
-=======
-
-        if not raw_llm_response:
-            logger.error(f"Empty VLM response.")
-            raise ValueError(f"Empty VLM response.")
-
-        raw_resp = parse_json_from_response(raw_llm_response)
-        return self._create_processed_contexts(raw_resp, raw_context)
->>>>>>> fa073e76
 
     async def _merge_contexts(self, processed_items: List[ProcessedContext]) -> List[ProcessedContext]:
         """
@@ -326,10 +313,6 @@
             context_type = item.extracted_data.context_type
             items_by_type.setdefault(context_type, []).append(item)
 
-<<<<<<< HEAD
-=======
-        # Process each context_type concurrently
->>>>>>> fa073e76
         tasks = []
         for context_type, new_items in items_by_type.items():
             cached_items = list(self._processed_cache.get(context_type.value, {}).values())
@@ -343,7 +326,6 @@
                 logger.error(f"Merge task {idx} failed with error: {result}")
                 continue
             if result:
-<<<<<<< HEAD
                 all_newly_created.extend(result.get("processed_contexts", []))
                 self._processed_cache[context_type.value] = result.get("new_ctxs", {})
                 for item_id in result.get("need_to_del_ids", []):
@@ -352,32 +334,14 @@
         return all_newly_created
 
     async def _merge_items_with_llm(self, context_type: ContextType, new_items: List[ProcessedContext], cached_items: List[ProcessedContext]) -> Dict[str, Any]:
-=======
-                all_newly_created.extend(result)
-
-        return all_newly_created
-
-    async def _merge_items_with_llm(self, context_type: ContextType, new_items: List[ProcessedContext], cached_items: List[ProcessedContext]) -> List[ProcessedContext]:
->>>>>>> fa073e76
         """
         Call LLM to merge items and directly return ProcessedContext objects.
         Handles both merged (multiple items -> one) and new (independent) items.
         """
         prompt_group = get_prompt_group("merging.screenshot_batch_merging")
-<<<<<<< HEAD
         all_items_map = {item.id: item for item in new_items + cached_items}
         items_json = json.dumps([self._item_to_dict(item) for item in new_items + cached_items], ensure_ascii=False, indent=2)
 
-=======
-
-        # Build id->item mapping for all items
-        all_items_map = {item.id: item for item in new_items + cached_items}
-
-        # Prepare JSON for LLM
-        items_json = json.dumps([self._item_to_dict(item) for item in new_items + cached_items], ensure_ascii=False, indent=2)
-
-        # Build and send messages
->>>>>>> fa073e76
         messages = [
             {"role": "system", "content": prompt_group["system"]},
             {"role": "user", "content": prompt_group["user"].format(
@@ -385,7 +349,6 @@
                 items_json=items_json
             )},
         ]
-<<<<<<< HEAD
 
         response = await generate_with_messages_async(messages)
 
@@ -603,263 +566,6 @@
             ),
         )
         return new_context
-=======
-
-        from opencontext.llm.global_vlm_client import generate_with_messages_async
-        response = await generate_with_messages_async(messages)
-
-        if not response:
-            logger.error(f"merge_items_with_llm, Empty LLM response.")
-            raise ValueError(f"Empty LLM response.")
-
-        response_data = parse_json_from_response(response)
-        if not isinstance(response_data, dict) or "items" not in response_data:
-            logger.error(f"merge_items_with_llm, Invalid response format: {response_data}")
-            raise ValueError(f"Invalid response format: {response_data}")
-
-        # Process results and build ProcessedContext objects
-        result_contexts = []
-        now = datetime.datetime.now()
-        need_to_del_ids = {}
-        if context_type.value not in self._processed_cache:
-            self._processed_cache[context_type.value] = {}
-        for result in response_data.get("items", []):
-            merge_type = result.get("merge_type")
-            data = result.get("data", {})
-
-            if merge_type == "merged":
-                merged_ids = result.get("merged_ids", [])
-                if not merged_ids:
-                    logger.warning("merged type but no merged_ids, skipping")
-                    continue
-                items_to_merge = [all_items_map[id] for id in merged_ids if id in all_items_map]
-                if not items_to_merge:
-                    logger.warning(f"No valid items for merged_ids: {merged_ids}")
-                    continue
-                # Use oldest item as base
-                base_item = min(items_to_merge, key=lambda x: x.properties.create_time)
-
-                event_time = self._parse_event_time_str(
-                    data.get("event_time"),
-                    max((i.properties.event_time for i in items_to_merge if i.properties.event_time), default=now)
-                )
-
-                # Merge raw_properties
-                all_raw_props = []
-                for item in items_to_merge:
-                    all_raw_props.extend(item.properties.raw_properties)
-
-                # Build merged context
-                merged_ctx = ProcessedContext(
-                    properties=ContextProperties(
-                        raw_properties=all_raw_props,
-                        create_time=base_item.properties.create_time,
-                        update_time=now,
-                        event_time=event_time,
-                        enable_merge=True,
-                        is_happend=event_time <= now if event_time else False,
-                        duration_count=sum(i.properties.duration_count for i in items_to_merge),
-                        merge_count=sum(i.properties.merge_count for i in items_to_merge) + 1,
-                    ),
-                    extracted_data=ExtractedData(
-                        title=data.get("title", ""),
-                        summary=data.get("summary", ""),
-                        keywords=sorted(set(data.get("keywords", []))),
-                        entities=sorted(set(data.get("entities", []))),
-                        context_type=context_type,
-                        importance=self._safe_int(data.get("importance")),
-                        confidence=self._safe_int(data.get("confidence")),
-                    ),
-                    vectorize=Vectorize(
-                        content_format=ContentFormat.TEXT,
-                        text=f"{data.get('title', '')} {data.get('summary', '')}",
-                    ),
-                )
-                result_contexts.append(merged_ctx)
-                if context_type.value not in need_to_del_ids:
-                    need_to_del_ids[context_type.value] = []
-                need_to_del_ids[context_type.value].extend([item.id for item in items_to_merge if item.id in self._processed_cache.get(context_type.value, {})])
-                logger.debug(f"Merged {len(merged_ids)} items")
-
-            elif merge_type == "new":
-                # Independent new item
-                merged_ids = result.get("merged_ids", [])
-                if merged_ids and merged_ids[0] in all_items_map:
-                    result_contexts.append(all_items_map[merged_ids[0]])
-                    self._processed_cache[context_type.value][merged_ids[0]] = all_items_map[merged_ids[0]]
-                    continue
-                event_time = self._parse_event_time_str(data.get("event_time"), now)
-                new_ctx = ProcessedContext(
-                    properties=ContextProperties(
-                        raw_properties=[],
-                        source=ContextSource.SCREENSHOT,
-                        create_time=now,
-                        update_time=now,
-                        event_time=event_time,
-                        enable_merge=True,
-                        is_happend=event_time <= now,
-                        duration_count=1,
-                        merge_count=0,
-                    ),
-                    extracted_data=ExtractedData(
-                        title=data.get("title", ""),
-                        summary=data.get("summary", ""),
-                        keywords=sorted(set(data.get("keywords", []))),
-                        entities=sorted(set(data.get("entities", []))),
-                        context_type=context_type,
-                        importance=self._safe_int(data.get("importance")),
-                        confidence=self._safe_int(data.get("confidence")),
-                    ),
-                    vectorize=Vectorize(
-                        content_format=ContentFormat.TEXT,
-                        text=f"{data.get('title', '')} {data.get('summary', '')}",
-                    ),
-                )
-                result_contexts.append(new_ctx)
-                self._processed_cache[context_type.value][new_ctx.id] = new_ctx
-
-        return result_contexts
-
-    def _parse_event_time_str(self, time_str: Optional[str], default: datetime.datetime) -> datetime.datetime:
-        """Parse ISO time string, return default if invalid."""
-        if not time_str or time_str == "null":
-            return default
-        try:
-            if any(
-                invalid_char in time_str
-                for invalid_char in ["xxxx", "XXXX", "TZ:TZ", "TZ", "????"]
-            ):
-                event_time = default
-            elif time_str.endswith("Z"):
-                time_str = time_str[:-1] + "+00:00"
-                event_time = datetime.datetime.fromisoformat(time_str)
-                return event_time
-            return default
-        except (ValueError, TypeError):
-            return default
-
-    def _safe_int(self, value, default=0) -> int:
-        """Safely convert to int."""
-        if value is None or value == "" or value == "null":
-            return default
-        try:
-            return int(value)
-        except (ValueError, TypeError):
-            return default
-
-    def _item_to_dict(self, item: ProcessedContext) -> Dict[str, Any]:
-        """Convert a ProcessedContext item to a dictionary for LLM."""
-        return {
-            **item.extracted_data.to_dict(),
-            "id": item.id,
-            "event_time": item.properties.event_time.isoformat()
-            if item.properties.event_time
-            else None,
-        }
-
-    async def batch_process(self, raw_contexts: List[RawContextProperties]) -> List[ProcessedContext]:
-        """
-        Batch process screenshots using Vision LLM with concurrent batch processing
-        """
-
-        logger.info(f"Processing {len(raw_contexts)} screenshots concurrently")
-
-        # Step 1: Process all VLM tasks concurrently
-        vlm_results = await asyncio.gather(
-            *[self._process_vlm_single(raw_context) for raw_context in raw_contexts],
-            return_exceptions=True
-        )
-
-        all_vlm_items = []
-        for idx, result in enumerate(vlm_results):
-            if isinstance(result, Exception):
-                logger.error(f"Screenshot {idx} failed with error: {result}")
-                increment_recording_stat("failed", 1)
-                continue
-            if result:
-                all_vlm_items.extend(result)
-
-        if not all_vlm_items:
-            return []
-
-        logger.info(f"VLM parsing completed, got {len(all_vlm_items)} items")
-
-        # Step 2: Merge contexts concurrently
-        newly_processed_contexts = await self._merge_contexts(all_vlm_items)
-        return newly_processed_contexts
-
-    def _create_processed_contexts(self, raw_resp: Any, raw_context: RawContextProperties) -> List[ProcessedContext]:
-        """
-        Create or merge processed context objects based on LLM extracted data.
-        This method follows rules defined in `screenshot_contextual_batch` prompt.
-        """
-        # Handle when LLM returns a list instead of dict
-        if isinstance(raw_resp, list) and raw_resp:
-            raw_resp = raw_resp[0]
-        if (
-            not isinstance(raw_resp, dict)
-            or "items" not in raw_resp
-            or not isinstance(raw_resp.get("items"), list)
-        ):
-            logger.warning(f"LLM returned unprocessable data format: {raw_resp}")
-            raise ValueError(f"LLM returned unprocessable data format: {raw_resp}")
-        # logger.info(f"Data format returned from LLM: {raw_resp}")
-        newly_processed_contexts = []
-        items_to_process = raw_resp.get("items", [])
-        now = datetime.datetime.now()
-
-        for analysis in items_to_process:
-            if not analysis:
-                logger.warning(f"Skipping incomplete item: {analysis}")
-                continue
-            context_type = None
-            try:
-                context_type_str = analysis.get("context_type", "semantic_context")
-                # Use the robust context type helper
-                from opencontext.models.enums import get_context_type_for_analysis
-                context_type = get_context_type_for_analysis(context_type_str)
-            except Exception as e:
-                logger.warning(f"Error processing context_type: {e}, using default activity_context.")
-                from opencontext.models.enums import ContextType
-                context_type = ContextType.ACTIVITY_CONTEXT
-
-
-            event_time = self._parse_event_time_str(analysis.get("event_time"), now)
-
-            raw_entities = analysis.get("entities", [])
-            entities_info = validate_and_clean_entities(raw_entities)
-            context_text = f"{analysis.get('title', '')} {analysis.get('summary', '')}"
-            entities = refresh_entities(entities_info, context_text)
-            raw_keywords = analysis.get("keywords", [])
-            extracted_data = ExtractedData(
-                title=analysis.get("title", ""),
-                summary=analysis.get("summary", ""),
-                keywords=sorted(list(set(raw_keywords))),
-                entities=entities,
-                context_type=context_type,
-                importance=self._safe_int(analysis.get("importance"), 0),
-                confidence=self._safe_int(analysis.get("confidence"), 0),
-            )
-
-            new_context = ProcessedContext(
-                properties=ContextProperties(
-                    raw_properties=[raw_context],
-                    source=ContextSource.SCREENSHOT,
-                    create_time=raw_context.create_time,
-                    update_time=now,
-                    event_time=event_time,
-                    enable_merge=True,
-                    is_happend=event_time <= now,
-                ),
-                extracted_data=extracted_data,
-                vectorize=Vectorize(
-                    content_format=ContentFormat.TEXT,
-                    text=f"{extracted_data.title} {extracted_data.summary}",
-                ),
-            )
-            newly_processed_contexts.append(new_context)
-        return newly_processed_contexts
->>>>>>> fa073e76
 
     def _encode_image_to_base64(self, image_path: str) -> Optional[str]:
         """Encode image file to base64 string."""
