--- conflicted
+++ resolved
@@ -72,8 +72,7 @@
 # Add CORS middleware
 app.add_middleware(
     CORSMiddleware,
-    allow_origins=["http://localhost:5173",
-                   "http://localhost"],  # React dev server
+    allow_origins=["http://localhost:5173", "http://localhost"],  # React dev server
     allow_credentials=True,
     allow_methods=["*"],
     allow_headers=["*"],
@@ -108,8 +107,7 @@
     print(f"Static path absolute: {static_path.resolve()}")
 
     if static_path.exists():
-        app.mount("/static", StaticFiles(directory=str(static_path)),
-                  name="static")
+        app.mount("/static", StaticFiles(directory=str(static_path)), name="static")
         print(f"Mounted static files from: {static_path}")
     else:
         print(f"Static path does not exist: {static_path}")
@@ -117,8 +115,7 @@
     # Mount screenshots directory
     screenshots_path = Path("./screenshots").resolve()
     if screenshots_path.exists():
-        app.mount("/screenshots",
-                  StaticFiles(directory=screenshots_path), name="screenshots")
+        app.mount("/screenshots", StaticFiles(directory=screenshots_path), name="screenshots")
 
 
 _setup_static_files()
@@ -148,8 +145,7 @@
     if workers > 1:
         logger.info(f"Starting with {workers} worker processes")
         # For multi-process mode, use import string to avoid the warning
-        uvicorn.run("opencontext.cli:app", host=host, port=port,
-                    log_level="info", workers=workers)
+        uvicorn.run("opencontext.cli:app", host=host, port=port, log_level="info", workers=workers)
     else:
         # For single process mode, use the existing instance
         app.state.context_lab_instance = context_lab_instance
@@ -166,18 +162,13 @@
         description="OpenContext - Context capture, processing, storage and consumption system"
     )
 
-    subparsers = parser.add_subparsers(
-        dest="command", help="Available commands")
+    subparsers = parser.add_subparsers(dest="command", help="Available commands")
 
     # Start command
-    start_parser = subparsers.add_parser(
-        "start", help="Start OpenContext server")
-    start_parser.add_argument("--config", type=str,
-                              help="Configuration file path")
-    start_parser.add_argument(
-        "--host", type=str, help="Host address (overrides config file)")
-    start_parser.add_argument(
-        "--port", type=int, help="Port number (overrides config file)")
+    start_parser = subparsers.add_parser("start", help="Start OpenContext server")
+    start_parser.add_argument("--config", type=str, help="Configuration file path")
+    start_parser.add_argument("--host", type=str, help="Host address (overrides config file)")
+    start_parser.add_argument("--port", type=int, help="Port number (overrides config file)")
     start_parser.add_argument(
         "--workers", type=int, default=1, help="Number of worker processes (default: 1)"
     )
@@ -248,11 +239,6 @@
 
     web_config = get_config("web")
     if web_config.get("enabled", True):
-<<<<<<< HEAD
-        # Command line arguments override config file
-        host = args.host if args.host else web_config.get("host", "localhost")
-        port = args.port if args.port else web_config.get("port", 1733)
-=======
         # Priority: CLI args > ENV (.env) > config.yaml defaults
         env_host = os.environ.get("WEB_HOST")
         env_port = os.environ.get("WEB_PORT")
@@ -260,7 +246,6 @@
         # Command line arguments override env/config
         host = args.host or env_host or web_config.get("host", "localhost")
         port = args.port or (int(env_port) if env_port and env_port.isdigit() else None) or web_config.get("port", 8000)
->>>>>>> 6ee0d28c
 
         try:
             logger.info(f"Starting web server on {host}:{port}")
